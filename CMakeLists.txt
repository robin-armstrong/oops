# (C) Copyright 2009-2016 ECMWF.
#
# This software is licensed under the terms of the Apache Licence Version 2.0
# which can be obtained at http://www.apache.org/licenses/LICENSE-2.0.
# In applying this licence, ECMWF does not waive the privileges and immunities
# granted to it by virtue of its status as an intergovernmental organisation nor
# does it submit to any jurisdiction.

################################################################################
# OOPS
################################################################################

cmake_minimum_required( VERSION 3.3.2 FATAL_ERROR )

project( oops C CXX Fortran )

set( CMAKE_MODULE_PATH ${CMAKE_CURRENT_SOURCE_DIR}/cmake;${CMAKE_MODULE_PATH} )

set( ECBUILD_DEFAULT_BUILD_TYPE Release )
set( ENABLE_OS_TESTS           OFF CACHE BOOL "Disable OS tests" FORCE )
set( ENABLE_LARGE_FILE_SUPPORT OFF CACHE BOOL "Disable testing of large file support" FORCE )

include( ecbuild_system NO_POLICY_SCOPE )

ecbuild_requires_macro_version( 2.7 )

################################################################################
# Project
################################################################################

ecbuild_declare_project()

ecbuild_enable_fortran( REQUIRED )
ecbuild_add_cxx11_flags()

set( OOPS_LINKER_LANGUAGE CXX )

set( OOPS_SENSITIVE_TESTS true )
if ( CMAKE_CXX_COMPILER_ID MATCHES "Cray" OR CMAKE_CXX_COMPILER_ID MATCHES "Intel" )
  set( OOPS_SENSITIVE_TESTS false )
endif()

################################################################################
# Dependencies
################################################################################

# Boost
set( Boost_MINIMUM_VERSION "1.47" )
find_package( Boost ${Boost_MINIMUM_VERSION} REQUIRED
              COMPONENTS unit_test_framework )
include_directories( ${Boost_INCLUDE_DIR} )

# LAPACK
ecbuild_add_option( FEATURE LAPACK
                    DESCRIPTION "Linear Algebra PACKage"
                    REQUIRED_PACKAGES "LAPACK REQUIRED" )
<<<<<<< HEAD
if (NOT HAVE_LAPACK)
=======
if(NOT HAVE_LAPACK)
>>>>>>> 6b6ab2e8
  ecbuild_error("LAPACK_LIBRARIES not defined")
endif()

# MPI
ecbuild_find_mpi( COMPONENTS CXX Fortran REQUIRED )
ecbuild_include_mpi()
link_libraries(${MPI_CXX_LIBRARIES} ${MPI_Fortran_LIBRARIES})

# OpenMP
# ecbuild_add_option( FEATURE OMP
#                     DESCRIPTION "Support for OpenMP threaded parallelism"
#                     REQUIRED_PACKAGES "OMP COMPONENTS CXX Fortran" )

if( HAVE_OMP )
  ecbuild_enable_omp()
else()
  ecbuild_enable_ompstubs()
endif()

# NetCDF
set( NETCDF_F90 ON CACHE BOOL "Compile with Fortran NetCDF" )
find_package( NetCDF REQUIRED )
include_directories( ${NETCDF_INCLUDE_DIR} )

# eckit
ecbuild_use_package( PROJECT eckit VERSION 0.18.0 REQUIRED )
include_directories( ${ECKIT_INCLUDE_DIRS} )

if ( NOT ECKIT_HAVE_MPI )
  ecbuild_error("OOPS requested to build with MPI but eckit wasn't built with MPI: ECKIT_HAVE_MPI = ${ECKIT_HAVE_MPI}")
endif()

# fckit
ecbuild_use_package( PROJECT fckit VERSION 0.4.1 REQUIRED )
include_directories( ${FCKIT_INCLUDE_DIRS} )

################################################################################
# Export package info
################################################################################

list( APPEND OOPS_TPLS LAPACK MPI NetCDF eckit fckit )

set( OOPS_INCLUDE_DIRS ${CMAKE_CURRENT_SOURCE_DIR}/src ${CMAKE_CURRENT_BINARY_DIR}/src
                       ${CMAKE_Fortran_MODULE_DIRECTORY} )
set( OOPS_LIBRARIES oops )

get_directory_property( OOPS_DEFINITIONS COMPILE_DEFINITIONS )

foreach( _tpl ${OOPS_TPLS} )
  string( TOUPPER ${_tpl} TPL )
  list( APPEND OOPS_EXTRA_DEFINITIONS   ${${TPL}_DEFINITIONS}  ${${TPL}_TPL_DEFINITIONS}  )
  list( APPEND OOPS_EXTRA_INCLUDE_DIRS  ${${TPL}_INCLUDE_DIRS} ${${TPL}_TPL_INCLUDE_DIRS} )
  list( APPEND OOPS_EXTRA_LIBRARIES     ${${TPL}_LIBRARIES}    ${${TPL}_TPL_LIBRARIES}    )
endforeach()

################################################################################
# Sources
################################################################################

include( oops_compiler_flags )
include_directories( ${OOPS_INCLUDE_DIRS} ${OOPS_EXTRA_INCLUDE_DIRS} )
add_subdirectory( src )

# Build plugins: The idea is that these become separate builds,
# which find OOPS as an installed package or subproject

add_subdirectory( l95 )
add_subdirectory( qg )

ecbuild_dont_pack ( FILES .pydevproject .project .cproject oops.sublime-project .settings )

################################################################################
# Finalise configuration
################################################################################

# prepares a tar.gz of the sources and/or binaries
ecbuild_install_project( NAME oops )

# print the summary of the configuration
ecbuild_print_summary()<|MERGE_RESOLUTION|>--- conflicted
+++ resolved
@@ -54,11 +54,7 @@
 ecbuild_add_option( FEATURE LAPACK
                     DESCRIPTION "Linear Algebra PACKage"
                     REQUIRED_PACKAGES "LAPACK REQUIRED" )
-<<<<<<< HEAD
 if (NOT HAVE_LAPACK)
-=======
-if(NOT HAVE_LAPACK)
->>>>>>> 6b6ab2e8
   ecbuild_error("LAPACK_LIBRARIES not defined")
 endif()
 
