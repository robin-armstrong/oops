--- conflicted
+++ resolved
@@ -39,13 +39,7 @@
   const double & operator[](const int ii) const {return locs_[ii];}
 
  private:
-<<<<<<< HEAD
-  void print(std::ostream & os) const {
-    os << "LocsL95: number of locations = " << locs_.size() << std::endl;
-  }
-=======
   void print(std::ostream & os) const;
->>>>>>> fcdd16ca
   std::vector<double> locs_;
 };
 
