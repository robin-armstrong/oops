/*
 * (C) Copyright 2009-2016 ECMWF.
 * 
 * This software is licensed under the terms of the Apache Licence Version 2.0
 * which can be obtained at http://www.apache.org/licenses/LICENSE-2.0. 
 * In applying this licence, ECMWF does not waive the privileges and immunities 
 * granted to it by virtue of its status as an intergovernmental organisation nor
 * does it submit to any jurisdiction.
 */

#ifndef LORENZ95_FIELDL95_H_
#define LORENZ95_FIELDL95_H_

#include <ostream>
#include <string>
#include <vector>

#include "util/Printable.h"

namespace eckit {
  class Configuration;
}

// Forward declarations
namespace eckit {
  class Configuration;
}

namespace oops {
  class UnstructuredGrid;
}

namespace lorenz95 {
  class LocsL95;
  class GomL95;
  class Resolution;

// -----------------------------------------------------------------------------
/// Class to represent fields for the L95 model
class FieldL95 : public util::Printable {
 public:
  static const std::string classname() {return "lorenz95::FieldL95";}

/// Constructors and basic operators
  explicit FieldL95(const Resolution &);
  FieldL95(const FieldL95 &, const Resolution &);
  explicit FieldL95(const FieldL95 &, const bool copy = true);
  ~FieldL95() {}

/// Linear algebra
  void zero();
  void dirac(const eckit::Configuration &);
  FieldL95 & operator=(const FieldL95 &);
  FieldL95 & operator+=(const FieldL95 &);
  FieldL95 & operator-=(const FieldL95 &);
  FieldL95 & operator*=(const double &);
  void diff(const FieldL95 &, const FieldL95 &);
  void axpy(const double &, const FieldL95 &);
  double dot_product_with(const FieldL95 &) const;
  void schur(const FieldL95 &);
  void random();
  void generate(const eckit::Configuration &);

/// Utilities
  void read(std::ifstream &);
  void write(std::ofstream &) const;
  double rms() const;

/// Set and get
  const int & resol() const {return resol_;}
  double & operator[](const int ii) {return x_[ii];}
  const double & operator[](const int ii) const {return x_[ii];}
  std::vector<double> & asVector() {return x_;}
  const std::vector<double> & asVector() const {return x_;}

/// Interpolate to given location
  void interp(const LocsL95 &, GomL95 &) const;
  void interpAD(const LocsL95 &, const GomL95 &);

<<<<<<< HEAD
/// Convert to/from generic unstructured grid
=======
/// Define and convert to/from generic unstructured grid
  void define(oops::UnstructuredGrid &) const;
>>>>>>> f47c4736
  void convert_to(oops::UnstructuredGrid &) const;
  void convert_from(const oops::UnstructuredGrid &);

 private:
  void print(std::ostream &) const;
  const int resol_;
  std::vector<double> x_;
};
// -----------------------------------------------------------------------------

}  // namespace lorenz95

#endif  // LORENZ95_FIELDL95_H_<|MERGE_RESOLUTION|>--- conflicted
+++ resolved
@@ -77,12 +77,8 @@
   void interp(const LocsL95 &, GomL95 &) const;
   void interpAD(const LocsL95 &, const GomL95 &);
 
-<<<<<<< HEAD
-/// Convert to/from generic unstructured grid
-=======
 /// Define and convert to/from generic unstructured grid
   void define(oops::UnstructuredGrid &) const;
->>>>>>> f47c4736
   void convert_to(oops::UnstructuredGrid &) const;
   void convert_from(const oops::UnstructuredGrid &);
 
