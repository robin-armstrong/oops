/*
 * (C) Copyright 2009-2016 ECMWF.
 * 
 * This software is licensed under the terms of the Apache Licence Version 2.0
 * which can be obtained at http://www.apache.org/licenses/LICENSE-2.0. 
 * In applying this licence, ECMWF does not waive the privileges and immunities 
 * granted to it by virtue of its status as an intergovernmental organisation nor
 * does it submit to any jurisdiction.
 */

#ifndef LORENZ95_INCREMENTL95_H_
#define LORENZ95_INCREMENTL95_H_

#include <ostream>
#include <string>
#include <vector>

#include "lorenz95/FieldL95.h"
#include "lorenz95/Resolution.h"

#include "oops/base/GeneralizedDepartures.h"
#include "util/DateTime.h"
#include "util/Duration.h"
#include "util/ObjectCounter.h"
#include "util/Printable.h"

namespace eckit {
  class Configuration;
}

namespace oops {
<<<<<<< HEAD
  class UnstructuredGrid;
=======
  class Variables;
>>>>>>> 12e15712
}

namespace lorenz95 {
  class GomL95;
  class LocsL95;
  class ModelBiasCorrection;
  class StateL95;

/// Increment Class: Difference between two states
/*!
 *  Some fields that are present in a State may not be present in
 *  an Increment. The Increment contains everything that is needed by
 *  the tangent-linear and adjoint models.
 */

// -----------------------------------------------------------------------------
class IncrementL95 : public util::Printable,
                     public oops::GeneralizedDepartures,
                     private util::ObjectCounter<IncrementL95> {
 public:
  static const std::string classname() {return "lorenz95::IncrementL95";}

/// Constructor, destructor
  IncrementL95(const Resolution &, const oops::Variables &, const util::DateTime &);
  IncrementL95(const Resolution &, const IncrementL95 &);
  IncrementL95(const IncrementL95 &, const bool);
  virtual ~IncrementL95();

/// Basic operators
  void diff(const StateL95 &, const StateL95 &);
  void zero();
  void zero(const util::DateTime &);
  void dirac(const eckit::Configuration &);
  IncrementL95 & operator =(const IncrementL95 &);
  IncrementL95 & operator+=(const IncrementL95 &);
  IncrementL95 & operator-=(const IncrementL95 &);
  IncrementL95 & operator*=(const double &);
  void axpy(const double &, const IncrementL95 &, const bool check = true);
  double dot_product_with(const IncrementL95 &) const;
  void schur_product_with(const IncrementL95 &);
  void random();

/// Interpolate to observation location
  void interpolateTL(const LocsL95 &, const oops::Variables &, GomL95 &) const;
  void interpolateAD(const LocsL95 &, const oops::Variables &, const GomL95 &);

/// Convert to/from generic unstructured grid
  void convert_to(oops::UnstructuredGrid &) const;
  void convert_from(const oops::UnstructuredGrid &);

// Utilities
  void read(const eckit::Configuration &);
  void write(const eckit::Configuration &) const;
  double norm () const {return fld_.rms();}
  const util::DateTime & validTime() const {return time_;}
  util::DateTime & validTime() {return time_;}
  void updateTime(const util::Duration & dt) {time_ += dt;}

/// Access to data
  const FieldL95 & getField() const {return fld_;}
  FieldL95 & getField() {return fld_;}
  boost::shared_ptr<const Resolution> geometry() const {
    boost::shared_ptr<const Resolution> geom(new Resolution(fld_.resol()));
    return geom;
  }
  std::vector<double> & asVector() {return fld_.asVector();}
  const std::vector<double> & asVector() const {return fld_.asVector();}

  void accumul(const double &, const StateL95 &);

 private:
  void print(std::ostream &) const;
  FieldL95 fld_;
  util::DateTime time_;
};

// -----------------------------------------------------------------------------

}  // namespace lorenz95

#endif  // LORENZ95_INCREMENTL95_H_<|MERGE_RESOLUTION|>--- conflicted
+++ resolved
@@ -29,11 +29,8 @@
 }
 
 namespace oops {
-<<<<<<< HEAD
   class UnstructuredGrid;
-=======
   class Variables;
->>>>>>> 12e15712
 }
 
 namespace lorenz95 {
