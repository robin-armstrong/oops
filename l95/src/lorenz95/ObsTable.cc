--- conflicted
+++ resolved
@@ -41,10 +41,6 @@
     const eckit::LocalConfiguration dataConfig(config, "ObsData");
     if (dataConfig.has("ObsDataIn")) {
       nameIn_ = dataConfig.getString("ObsDataIn.filename");
-<<<<<<< HEAD
-      oops::Log::trace() << "ObsTable::ObsTable reading observations from " << nameIn_ << std::endl;
-=======
->>>>>>> fcdd16ca
       otOpen(nameIn_);
     }
     if (dataConfig.has("ObsDataOut")) {
@@ -58,10 +54,6 @@
 
 ObsTable::~ObsTable() {
   if (!nameOut_.empty()) {
-<<<<<<< HEAD
-    oops::Log::trace() << "ObsTable::~ObsTable saving nameOut = " << nameOut_ << std::endl;
-=======
->>>>>>> fcdd16ca
     otWrite(nameOut_);
   }
   oops::Log::trace() << "ObsTable::ObsTable destructed" << std::endl;
@@ -129,10 +121,6 @@
   const unsigned int nobs_locations = config.getInt("obs_density");
   const unsigned int nobs = nobs_locations*nobstimes;
   double dx = 1.0/static_cast<double>(nobs_locations);
-<<<<<<< HEAD
-  oops::Log::trace() << "ObservationL95:generateDistribution nobs=" << nobs << std::endl;
-=======
->>>>>>> fcdd16ca
 
   times_.resize(nobs);
   locations_.resize(nobs);
@@ -152,8 +140,6 @@
   }
   ASSERT(iobs == nobs);
 
-<<<<<<< HEAD
-=======
 // Generate obs error
   const double err = config.getDouble("obs_error");
   std::vector<double> obserr(nobs);
@@ -162,7 +148,6 @@
   }
   this->putdb("ObsErr", obserr);
 
->>>>>>> fcdd16ca
   oops::Log::trace() << "ObsTable::generateDistribution done" << std::endl;
 }
 
