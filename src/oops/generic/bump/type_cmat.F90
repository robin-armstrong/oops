!----------------------------------------------------------------------
! Module: type_cmat
!> Purpose: C matrix derived type
!> <br>
!> Author: Benjamin Menetrier
!> <br>
!> Licensing: this code is distributed under the CeCILL-C license
!> <br>
!> Copyright © 2015-... UCAR, CERFACS and METEO-FRANCE
!----------------------------------------------------------------------
module type_cmat

use netcdf
use tools_const, only: rad2deg,reqkm,req
use tools_func, only: lct_d2h,gc_gau
use tools_kinds, only: kind_real
use tools_missing, only: msr,isnotmsi,isnotmsr,isallnotmsr,isanynotmsr
use type_avg, only: avg_type
use type_bpar, only: bpar_type
use type_cmat_blk, only: cmat_blk_type
use type_diag, only: diag_type
use type_displ, only: displ_type
use type_ens, only: ens_type
use type_geom, only: geom_type
use type_hdata, only: hdata_type
use type_io, only: io_type
use type_lct, only: lct_type
use type_mom, only: mom_type
use type_mpl, only: mpl_type
use type_nam, only: nam_type
use type_rng, only: rng_type

implicit none

! C matrix data derived type
type cmat_type
   character(len=1024) :: prefix             !< Prefix
   type(cmat_blk_type),allocatable :: blk(:) !< C matrix blocks
   logical :: allocated                      !< Allocation flag
contains
   procedure :: cmat_alloc
   procedure :: cmat_alloc_blk
   generic :: alloc => cmat_alloc,cmat_alloc_blk
   procedure :: dealloc => cmat_dealloc
   procedure :: copy => cmat_copy
   procedure :: read => cmat_read
   procedure :: write => cmat_write
   procedure :: run_hdiag => cmat_run_hdiag
   procedure :: from_diag => cmat_from_diag
   procedure :: from_lct => cmat_from_lct
   procedure :: from_nam => cmat_from_nam
   procedure :: from_oops => cmat_from_oops
   procedure :: setup_sampling => cmat_setup_sampling
end type cmat_type

private
public :: cmat_type

contains

!----------------------------------------------------------------------
! Subroutine: cmat_alloc
!> Purpose: C matrix data allocation
!----------------------------------------------------------------------
subroutine cmat_alloc(cmat,bpar,prefix)

implicit none

! Passed variables
class(cmat_type),intent(inout) :: cmat    !< C matrix data
type(bpar_type),intent(in) :: bpar        !< Block parameters
character(len=*),intent(in) :: prefix     !< Prefix

! Copy prefix
cmat%prefix = prefix

! Allocation
if (.not.allocated(cmat%blk)) allocate(cmat%blk(bpar%nbe))

end subroutine cmat_alloc

!----------------------------------------------------------------------
! Subroutine: cmat_alloc_blk
!> Purpose: C matrix block data allocation
!----------------------------------------------------------------------
subroutine cmat_alloc_blk(cmat,nam,geom,bpar)

implicit none

! Passed variables
class(cmat_type),intent(inout) :: cmat    !< C matrix data
type(nam_type),target,intent(in) :: nam   !< Namelist
type(geom_type),target,intent(in) :: geom !< Geometry
type(bpar_type),intent(in) :: bpar        !< Block parameters

! Local variables
integer :: ib

! Allocation
do ib=1,bpar%nbe
   cmat%blk(ib)%ib = ib
   call cmat%blk(ib)%alloc(nam,geom,bpar,cmat%prefix)
end do

! Update allocation flag
cmat%allocated = .true.

end subroutine cmat_alloc_blk

!----------------------------------------------------------------------
! Subroutine: cmat_dealloc
!> Purpose: C matrix data allocation
!----------------------------------------------------------------------
subroutine cmat_dealloc(cmat,bpar)

implicit none

! Passed variables
class(cmat_type),intent(inout) :: cmat    !< C matrix data
type(bpar_type),intent(in) :: bpar        !< Block parameters

! Local variables
integer :: ib

! Release memory
if (allocated(cmat%blk)) then
   do ib=1,bpar%nbe
      call cmat%blk(ib)%dealloc
   end do
   deallocate(cmat%blk)
end if

! Update allocation flag
cmat%allocated = .false.

end subroutine cmat_dealloc

!----------------------------------------------------------------------
! Subroutine: cmat_copy
!> Purpose: C matrix data copy
!----------------------------------------------------------------------
type(cmat_type) function cmat_copy(cmat,nam,geom,bpar)

implicit none

! Passed variables
class(cmat_type),intent(in) :: cmat       !< C matrix data
type(nam_type),target,intent(in) :: nam   !< Namelist
type(geom_type),target,intent(in) :: geom !< Geometry
type(bpar_type),intent(in) :: bpar        !< Block parameters

! Local variables
integer :: ib

! Allocation
call cmat_copy%alloc(bpar,trim(cmat%prefix))

! Copy attributes
do ib=1,bpar%nbe
   if (bpar%B_block(ib).and.bpar%nicas_block(ib)) then
      cmat_copy%blk(ib)%double_fit = cmat%blk(ib)%double_fit
      cmat_copy%blk(ib)%anisotropic = cmat%blk(ib)%anisotropic
   end if
end do

! Allocation
call cmat_copy%alloc(nam,geom,bpar)

! Copy
do ib=1,bpar%nbe
   if (allocated(cmat%blk(ib)%coef_ens)) cmat_copy%blk(ib)%coef_ens = cmat%blk(ib)%coef_ens
   if (allocated(cmat%blk(ib)%coef_sta)) cmat_copy%blk(ib)%coef_sta = cmat%blk(ib)%coef_sta
   if (allocated(cmat%blk(ib)%rh)) cmat_copy%blk(ib)%rh = cmat%blk(ib)%rh
   if (allocated(cmat%blk(ib)%rv)) cmat_copy%blk(ib)%rv = cmat%blk(ib)%rv
   if (allocated(cmat%blk(ib)%rv_rfac)) cmat_copy%blk(ib)%rv_rfac = cmat%blk(ib)%rv_rfac
   if (allocated(cmat%blk(ib)%rv_coef)) cmat_copy%blk(ib)%rv_coef = cmat%blk(ib)%rv_coef
   if (allocated(cmat%blk(ib)%rhs)) cmat_copy%blk(ib)%rhs = cmat%blk(ib)%rhs
   if (allocated(cmat%blk(ib)%rvs)) cmat_copy%blk(ib)%rvs = cmat%blk(ib)%rvs
<<<<<<< HEAD
   if (allocated(cmat%blk(ib)%H11)) cmat_copy%blk(ib)%H11 = cmat%blk(ib)%H11
   if (allocated(cmat%blk(ib)%H22)) cmat_copy%blk(ib)%H22 = cmat%blk(ib)%H22
   if (allocated(cmat%blk(ib)%H33)) cmat_copy%blk(ib)%H33 = cmat%blk(ib)%H33
   if (allocated(cmat%blk(ib)%H12)) cmat_copy%blk(ib)%H12 = cmat%blk(ib)%H12
   if (allocated(cmat%blk(ib)%Hcoef)) cmat_copy%blk(ib)%Hcoef = cmat%blk(ib)%Hcoef
=======
>>>>>>> 24b5c293
   if (allocated(cmat%blk(ib)%displ_lon)) cmat_copy%blk(ib)%displ_lon = cmat%blk(ib)%displ_lon
   if (allocated(cmat%blk(ib)%displ_lat)) cmat_copy%blk(ib)%displ_lat = cmat%blk(ib)%displ_lat
end do

end function cmat_copy

!----------------------------------------------------------------------
! Subroutine: cmat_read
!> Purpose: read C matrix data
!----------------------------------------------------------------------
subroutine cmat_read(cmat,mpl,nam,geom,bpar,io)

implicit none

! Passed variables
class(cmat_type),intent(inout) :: cmat !< C matrix data
type(mpl_type),intent(inout) :: mpl    !< MPI data
type(nam_type),intent(in) :: nam       !< Namelist
type(geom_type),intent(in) :: geom     !< Geometry
type(bpar_type),intent(in) :: bpar     !< Block parameters
type(io_type),intent(in) :: io         !< I/O

! Local variables
<<<<<<< HEAD
integer :: ib,ncid,double_fit,anisotropic
character(len=1024) :: filename
=======
integer :: ib,ncid
character(len=1024) :: filename,double_fitchar
>>>>>>> 24b5c293
character(len=1024) :: subr = 'cmat_read'

! Allocation
call cmat%alloc(bpar,'cmat')

do ib=1,bpar%nbe
<<<<<<< HEAD
   if (bpar%B_block(ib).and.bpar%nicas_block(ib)) then
      ! Set filename
      filename = trim(nam%prefix)//'_'//trim(cmat%blk(ib)%name)

      ! Read attributes
      call mpl%ncerr(subr,nf90_open(trim(nam%datadir)//'/'//trim(filename)//'.nc',nf90_nowrite,ncid))
      call mpl%ncerr(subr,nf90_get_att(ncid,nf90_global,'double_fit',double_fit))
      if (double_fit==1) then
         cmat%blk(ib)%double_fit = .true.
      else
         cmat%blk(ib)%double_fit = .false.
      end if
      call mpl%ncerr(subr,nf90_get_att(ncid,nf90_global,'anisotropic',anisotropic))
      if (anisotropic==1) then
         cmat%blk(ib)%anisotropic = .true.
      else
         cmat%blk(ib)%anisotropic = .false.
      end if
      call mpl%ncerr(subr,nf90_close(ncid))
   end if
end do

! Allocation
call cmat%alloc(nam,geom,bpar)

do ib=1,bpar%nbe
   if (bpar%B_block(ib).and.bpar%nicas_block(ib)) then
      ! Set filename
      filename = trim(nam%prefix)//'_'//trim(cmat%blk(ib)%name)

=======
   if (bpar%B_block(ib)) then
      ! Set filename
      filename = trim(nam%prefix)//'_'//trim(cmat%blk(ib)%name)

>>>>>>> 24b5c293
      ! Read fields
      if (bpar%nicas_block(ib)) then
         call io%fld_read(mpl,nam,geom,filename,'coef_ens',cmat%blk(ib)%coef_ens)
         call io%fld_read(mpl,nam,geom,filename,'coef_sta',cmat%blk(ib)%coef_sta)
         call io%fld_read(mpl,nam,geom,filename,'rh',cmat%blk(ib)%rh)
         call io%fld_read(mpl,nam,geom,filename,'rv',cmat%blk(ib)%rv)
<<<<<<< HEAD
         if (cmat%blk(ib)%double_fit) then
            call io%fld_read(mpl,nam,geom,filename,'rv_rfac',cmat%blk(ib)%rv_rfac)
            call io%fld_read(mpl,nam,geom,filename,'rv_coef',cmat%blk(ib)%rv_coef)
         end if
         call io%fld_read(mpl,nam,geom,filename,'rhs',cmat%blk(ib)%rhs)
         call io%fld_read(mpl,nam,geom,filename,'rvs',cmat%blk(ib)%rvs)
         if (cmat%blk(ib)%anisotropic) then
            call io%fld_read(mpl,nam,geom,filename,'H11',cmat%blk(ib)%H11)
            call io%fld_read(mpl,nam,geom,filename,'H22',cmat%blk(ib)%H22)
            call io%fld_read(mpl,nam,geom,filename,'H33',cmat%blk(ib)%H33)
            call io%fld_read(mpl,nam,geom,filename,'H12',cmat%blk(ib)%H12)
         end if
=======
         if (nam%double_fit(bpar%b_to_v1(ib))) then
            call io%fld_read(mpl,nam,geom,filename,'rv_rfac',cmat%blk(ib)%rv_rfac)
            call io%fld_read(mpl,nam,geom,filename,'rv_coef',cmat%blk(ib)%rv_coef)
         end if
         call io%fld_read(mpl,nam,geom,filename,'rhs',cmat%blk(ib)%rhs)
         call io%fld_read(mpl,nam,geom,filename,'rvs',cmat%blk(ib)%rvs)
>>>>>>> 24b5c293
      end if
      if ((ib==bpar%nbe).and.nam%displ_diag) then
         call io%fld_read(mpl,nam,geom,filename,'displ_lon',cmat%blk(ib)%displ_lon)
         call io%fld_read(mpl,nam,geom,filename,'displ_lat',cmat%blk(ib)%displ_lat)
      end if

<<<<<<< HEAD
=======
      ! Read attribute
      call mpl%ncerr(subr,nf90_open(trim(nam%datadir)//'/'//trim(filename)//'.nc',nf90_nowrite,ncid))
      call mpl%ncerr(subr,nf90_get_att(ncid,nf90_global,'double_fit',double_fitchar))
      cmat%blk(ib)%double_fit = (trim(double_fitchar)=='double_fit')
      call mpl%ncerr(subr,nf90_close(ncid))

>>>>>>> 24b5c293
      ! Check fields
      if (bpar%nicas_block(ib)) then
         if (any((cmat%blk(ib)%rh<0.0).and.isnotmsr(cmat%blk(ib)%rh))) call mpl%abort('rh should be positive')
         if (any((cmat%blk(ib)%rv<0.0).and.isnotmsr(cmat%blk(ib)%rv))) call mpl%abort('rv should be positive')
         if (any((cmat%blk(ib)%rhs<0.0).and.isnotmsr(cmat%blk(ib)%rhs))) call mpl%abort('rhs should be positive')
         if (any((cmat%blk(ib)%rvs<0.0).and.isnotmsr(cmat%blk(ib)%rvs))) call mpl%abort('rvs should be positive')
      end if
   end if
end do

end subroutine cmat_read

!----------------------------------------------------------------------
! Subroutine: cmat_write
!> Purpose: write C matrix data
!----------------------------------------------------------------------
subroutine cmat_write(cmat,mpl,nam,geom,bpar,io)

implicit none

! Passed variables
class(cmat_type),intent(in) :: cmat !< C matrix data
type(mpl_type),intent(inout) :: mpl !< MPI data
type(nam_type),intent(in) :: nam    !< Namelist
type(geom_type),intent(in) :: geom  !< Geometry
type(bpar_type),intent(in) :: bpar  !< Block parameters
type(io_type),intent(in) :: io      !< I/O

! Local variables
integer :: ib,ncid
character(len=1024) :: filename
character(len=1024) :: subr = 'cmat_write'

do ib=1,bpar%nbe
<<<<<<< HEAD
   if (bpar%B_block(ib).and.bpar%nicas_block(ib)) then
=======
   if (bpar%B_block(ib)) then
>>>>>>> 24b5c293
      ! Set filename
      filename = trim(nam%prefix)//'_'//trim(cmat%blk(ib)%name)

      ! Write fields
      if (bpar%nicas_block(ib)) then
         call io%fld_write(mpl,nam,geom,filename,'coef_ens',cmat%blk(ib)%coef_ens)
         call io%fld_write(mpl,nam,geom,filename,'coef_sta',cmat%blk(ib)%coef_sta)
         call io%fld_write(mpl,nam,geom,filename,'rh',cmat%blk(ib)%rh)
         call io%fld_write(mpl,nam,geom,filename,'rv',cmat%blk(ib)%rv)
<<<<<<< HEAD
         if (cmat%blk(ib)%double_fit) then
            call io%fld_write(mpl,nam,geom,filename,'rv_rfac',cmat%blk(ib)%rv_rfac)
            call io%fld_write(mpl,nam,geom,filename,'rv_coef',cmat%blk(ib)%rv_coef)
         end if
         call io%fld_write(mpl,nam,geom,filename,'rhs',cmat%blk(ib)%rhs)
         call io%fld_write(mpl,nam,geom,filename,'rvs',cmat%blk(ib)%rvs)
         if (cmat%blk(ib)%anisotropic) then
            call io%fld_write(mpl,nam,geom,filename,'H11',cmat%blk(ib)%H11)
            call io%fld_write(mpl,nam,geom,filename,'H22',cmat%blk(ib)%H22)
            call io%fld_write(mpl,nam,geom,filename,'H33',cmat%blk(ib)%H33)
            call io%fld_write(mpl,nam,geom,filename,'H12',cmat%blk(ib)%H12)
         end if
=======
         if (nam%double_fit(bpar%b_to_v1(ib))) then
            call io%fld_write(mpl,nam,geom,filename,'rv_rfac',cmat%blk(ib)%rv_rfac)
            call io%fld_write(mpl,nam,geom,filename,'rv_coef',cmat%blk(ib)%rv_coef)
         end if
         call io%fld_write(mpl,nam,geom,filename,'rhs',cmat%blk(ib)%rhs)
         call io%fld_write(mpl,nam,geom,filename,'rvs',cmat%blk(ib)%rvs)
>>>>>>> 24b5c293
      end if
      if ((ib==bpar%nbe).and.nam%displ_diag) then
         call io%fld_write(mpl,nam,geom,filename,'displ_lon',cmat%blk(ib)%displ_lon)
         call io%fld_write(mpl,nam,geom,filename,'displ_lat',cmat%blk(ib)%displ_lat)
      end if

<<<<<<< HEAD
      if (mpl%main) then
         ! Write attributes
         call mpl%ncerr(subr,nf90_open(trim(nam%datadir)//'/'//trim(filename)//'.nc',nf90_write,ncid))
         call mpl%ncerr(subr,nf90_redef(ncid))
         if (cmat%blk(ib)%double_fit) then
            call mpl%ncerr(subr,nf90_put_att(ncid,nf90_global,'double_fit',1))
         else
            call mpl%ncerr(subr,nf90_put_att(ncid,nf90_global,'double_fit',0))
         end if
         if (cmat%blk(ib)%anisotropic) then
            call mpl%ncerr(subr,nf90_put_att(ncid,nf90_global,'anisotropic',1))
         else
            call mpl%ncerr(subr,nf90_put_att(ncid,nf90_global,'anisotropic',0))
         end if
         call mpl%ncerr(subr,nf90_close(ncid))
      end if
=======
      ! Write attribute
      call mpl%ncerr(subr,nf90_open(trim(nam%datadir)//'/'//trim(filename)//'.nc',nf90_write,ncid))
      if (cmat%blk(ib)%double_fit) then
         call mpl%ncerr(subr,nf90_put_att(ncid,nf90_global,'double_fit','.true.'))
      else
         call mpl%ncerr(subr,nf90_put_att(ncid,nf90_global,'double_fit','.false.'))
      end if
      call mpl%ncerr(subr,nf90_close(ncid))
>>>>>>> 24b5c293
   end if
end do

end subroutine cmat_write

!----------------------------------------------------------------------
! Subroutine: cmat_run_hdiag
!> Purpose: HDIAG driver
!----------------------------------------------------------------------
subroutine cmat_run_hdiag(cmat,mpl,rng,nam,geom,bpar,io,ens1,ens2)

implicit none

! Passed variables
class(cmat_type),intent(inout) :: cmat     !< C matrix data
type(mpl_type),intent(inout) :: mpl        !< MPI data
type(rng_type),intent(inout) :: rng        !< Random number generator
type(nam_type),intent(inout) :: nam        !< Namelist
type(geom_type),intent(in) :: geom         !< Geometry
type(bpar_type),intent(in) :: bpar         !< Block parameters
type(io_type),intent(in) :: io             !< I/O
type(ens_type),intent(in) :: ens1          !< Ensemble 1
type(ens_type),intent(in),optional :: ens2 !< Ensemble 2

! Local variables
integer :: ib
character(len=1024) :: filename
type(avg_type) :: avg_1,avg_2,avg_wgt
type(diag_type) :: cov_1,cov_2,cor_1,cor_2,loc_1,loc_2,loc_3
type(displ_type) :: displ
type(hdata_type) :: hdata
type(mom_type) :: mom_1,mom_2

! Setup sampling
write(mpl%info,'(a)') '-------------------------------------------------------------------'
write(mpl%info,'(a,i5,a)') '--- Setup sampling (nc1 = ',nam%nc1,')'
call flush(mpl%info)
call hdata%setup_sampling(mpl,rng,nam,geom,io)

! Compute MPI distribution, halo A
write(mpl%info,'(a)') '-------------------------------------------------------------------'
write(mpl%info,'(a)') '--- Compute MPI distribution, halos A'
call flush(mpl%info)
call hdata%compute_mpi_a(mpl,nam,geom)

if (nam%new_lct.or.nam%var_diag.or.nam%local_diag.or.nam%displ_diag) then
   ! Compute MPI distribution, halos A-B
   write(mpl%info,'(a)') '-------------------------------------------------------------------'
   write(mpl%info,'(a)') '--- Compute MPI distribution, halos A-B'
   call flush(mpl%info)
   call hdata%compute_mpi_ab(mpl,nam,geom)
end if

if (nam%displ_diag) then
   ! Compute MPI distribution, halo D
   write(mpl%info,'(a)') '-------------------------------------------------------------------'
   write(mpl%info,'(a)') '--- Compute MPI distribution, halo D'
   call flush(mpl%info)
   call hdata%compute_mpi_d(mpl,nam,geom)

   ! Compute displacement diagnostic
   write(mpl%info,'(a)') '-------------------------------------------------------------------'
   write(mpl%info,'(a)') '--- Compute displacement diagnostic'
   call flush(mpl%info)
   call displ%compute(mpl,nam,geom,hdata,ens1)
end if

! Compute MPI distribution, halo C
write(mpl%info,'(a)') '-------------------------------------------------------------------'
write(mpl%info,'(a)') '--- Compute MPI distribution, halo C'
call flush(mpl%info)
call hdata%compute_mpi_c(mpl,nam,geom)

if ((nam%local_diag.or.nam%displ_diag).and.(nam%diag_rhflt>0.0)) then
   ! Compute MPI distribution, halo F
   write(mpl%info,'(a)') '-------------------------------------------------------------------'
   write(mpl%info,'(a)') '--- Compute MPI distribution, halo F'
   call flush(mpl%info)
   call hdata%compute_mpi_f(mpl,nam,geom)
end if

! Compute sample moments
write(mpl%info,'(a)') '-------------------------------------------------------------------'
write(mpl%info,'(a)') '--- Compute sample moments'
call flush(mpl%info)

! Compute ensemble 1 sample moments
write(mpl%info,'(a7,a)') '','Ensemble 1:'
call flush(mpl%info)
call mom_1%compute(mpl,nam,geom,bpar,hdata,ens1)

select case(trim(nam%method))
case ('hyb-rnd','dual-ens')
   ! Compute randomized sample moments
   write(mpl%info,'(a7,a)') '','Ensemble 2:'
   call flush(mpl%info)
   call mom_2%compute(mpl,nam,geom,bpar,hdata,ens2)
end select

! Compute statistics
write(mpl%info,'(a)') '-------------------------------------------------------------------'
write(mpl%info,'(a)') '--- Compute statistics'
call flush(mpl%info)

! Compute ensemble 1 statistics
write(mpl%info,'(a7,a)') '','Ensemble 1:'
call flush(mpl%info)
call avg_1%compute(mpl,nam,geom,bpar,hdata,mom_1,nam%ne)

select case(trim(nam%method))
case ('hyb-rnd','dual-ens')
   ! Compute ensemble 2 statistics
   write(mpl%info,'(a7,a)') '','Ensemble 2:'
   call flush(mpl%info)
   call avg_2%compute(mpl,nam,geom,bpar,hdata,mom_2,nam%ens2_ne)
case ('hyb-avg')
   ! Copy ensemble 1 statistics
   avg_2 = avg_1%copy(nam,geom,bpar)
end select

select case (trim(nam%method))
case ('hyb-avg','hyb-rnd','dual-ens')
   ! Compute hybrid statistics
   write(mpl%info,'(a)') '-------------------------------------------------------------------'
   write(mpl%info,'(a)') '--- Compute hybrid statistics'
   call flush(mpl%info)
   call avg_2%compute_hyb(mpl,nam,geom,bpar,hdata,mom_1,mom_2,avg_1)
end select

if ((bpar%nbe>bpar%nb).and.bpar%diag_block(bpar%nbe)) then
   ! Compute block-averaged statistics
   write(mpl%info,'(a)') '-------------------------------------------------------------------'
   write(mpl%info,'(a)') '--- Compute block-averaged statistics'
   call flush(mpl%info)
   avg_wgt = avg_1%copy_wgt(geom,bpar)
   call avg_1%compute_bwavg(mpl,nam,geom,bpar,avg_wgt)
   if ((trim(nam%method)=='hyb-rnd').or.(trim(nam%method)=='dual-ens')) call avg_2%compute_bwavg(mpl,nam,geom,bpar,avg_wgt)
end if

write(mpl%info,'(a)') '-------------------------------------------------------------------'
write(mpl%info,'(a)') '--- Compute covariance'
call flush(mpl%info)

! Compute ensemble 1 covariance
write(mpl%info,'(a7,a)') '','Ensemble 1:'
call flush(mpl%info)
call cov_1%covariance(mpl,nam,geom,bpar,io,hdata,avg_1,'cov')

select case (trim(nam%method))
case ('hyb-avg','hyb-rnd','dual-ens')
   ! Compute ensemble 2 covariance
   write(mpl%info,'(a7,a)') '','Ensemble 2:'
   call flush(mpl%info)
   select case (trim(nam%method))
   case ('hyb-avg','hyb-rnd')
      call cov_2%covariance(mpl,nam,geom,bpar,io,hdata,avg_2,'cov_sta')
   case ('dual-ens')
      call cov_2%covariance(mpl,nam,geom,bpar,io,hdata,avg_2,'cov_lr')
   end select
end select

write(mpl%info,'(a)') '-------------------------------------------------------------------'
write(mpl%info,'(a)') '--- Compute correlation'
call flush(mpl%info)

! Compute ensemble 1 correlation
write(mpl%info,'(a7,a)') '','Ensemble 1:'
call flush(mpl%info)
call cor_1%correlation(mpl,nam,geom,bpar,io,hdata,avg_1,'cor')

select case (trim(nam%method))
case ('hyb-avg','hyb-rnd','dual-ens')
   ! Compute ensemble 2 correlation
   write(mpl%info,'(a7,a)') '','Ensemble 2:'
   call flush(mpl%info)
   select case (trim(nam%method))
   case ('hyb-avg','hyb-rnd')
      call cor_2%correlation(mpl,nam,geom,bpar,io,hdata,avg_2,'cor_sta')
   case ('dual-ens')
      call cor_2%correlation(mpl,nam,geom,bpar,io,hdata,avg_2,'cor_lr')
   end select
end select

select case (trim(nam%method))
case ('loc_norm','loc','hyb-avg','hyb-rnd','dual-ens')
   ! Compute localization
   write(mpl%info,'(a)') '-------------------------------------------------------------------'
   write(mpl%info,'(a)') '--- Compute localization'
   write(mpl%info,'(a7,a)') '','Ensemble 1:'
   call flush(mpl%info)
   call loc_1%localization(mpl,nam,geom,bpar,io,hdata,avg_1,'loc')
end select

select case (trim(nam%method))
case ('hyb-avg','hyb-rnd')
   ! Compute static hybridization
   write(mpl%info,'(a)') '-------------------------------------------------------------------'
   write(mpl%info,'(a)') '--- Compute static hybridization'
   write(mpl%info,'(a7,a)') '','Ensemble 1 and 2:'
   call flush(mpl%info)
   call loc_2%hybridization(mpl,nam,geom,bpar,io,hdata,avg_1,avg_2,'loc_hyb')
end select

if (trim(nam%method)=='dual-ens') then
   ! Compute dual-ensemble hybridization diagnostic and fit
   write(mpl%info,'(a)') '-------------------------------------------------------------------'
   write(mpl%info,'(a)') '--- Compute dual-ensemble hybridization'
   write(mpl%info,'(a7,a)') '','Ensembles 1 and 2:'
   call flush(mpl%info)
   call loc_2%dualens(mpl,nam,geom,bpar,io,hdata,avg_1,avg_2,loc_3,'loc_deh','loc_deh_lr')
end if

if (trim(nam%minim_algo)/='none') then
   ! Copy diagnostics into C matrix data
   write(mpl%info,'(a)') '-------------------------------------------------------------------'
   write(mpl%info,'(a)') '--- Copy diagnostics into C matrix data'
   call flush(mpl%info)
   select case (trim(nam%method))
   case ('cor')
      call cmat%from_diag(mpl,nam,geom,bpar,io,hdata,cor_1)
   case ('loc_norm','loc')
      call cmat%from_diag(mpl,nam,geom,bpar,io,hdata,loc_1)
   case ('hyb-avg','hyb-rnd')
      call cmat%from_diag(mpl,nam,geom,bpar,io,hdata,loc_2)
   case ('dual-ens')
      call mpl%abort('dual-ens not ready yet for C matrix data')
   case default
      call mpl%abort('cmat not implemented yet for this method')
   end select
<<<<<<< HEAD
=======

   ! Write C matrix data
   write(mpl%info,'(a)') '-------------------------------------------------------------------'
   write(mpl%info,'(a)') '--- Write C matrix data'
   call flush(mpl%info)
   call cmat%write(mpl,nam,geom,bpar,io)
>>>>>>> 24b5c293
end if

! Write data
write(mpl%info,'(a)') '-------------------------------------------------------------------'
write(mpl%info,'(a)') '--- Write data'
call flush(mpl%info)

! Displacement
if (nam%displ_diag) call displ%write(mpl,nam,geom,hdata,trim(nam%prefix)//'_displ_diag.nc')

! Full variances
if (nam%var_full) then
   filename = trim(nam%prefix)//'_var_full'
   do ib=1,bpar%nb
      if (bpar%diag_block(ib)) call io%fld_write(mpl,nam,geom,filename,trim(bpar%blockname(ib))//'_var', &
    & sum(mom_1%blk(ib)%m2full,dim=3)/real(mom_1%blk(ib)%nsub,kind_real))
   end do
end if

end subroutine cmat_run_hdiag

!----------------------------------------------------------------------
! Subroutine: cmat_from_diag
!> Purpose: transform diagnostics into C matrix data
!----------------------------------------------------------------------
subroutine cmat_from_diag(cmat,mpl,nam,geom,bpar,io,hdata,diag)

implicit none

! Passed variables
class(cmat_type),intent(inout) :: cmat !< C matrix data
type(mpl_type),intent(inout) :: mpl    !< MPI data
type(nam_type),intent(in) :: nam       !< Namelist
type(geom_type),intent(in) :: geom     !< Geometry
type(bpar_type),intent(in) :: bpar     !< Block parameters
type(io_type),intent(in) :: io         !< I/O
type(hdata_type),intent(in) :: hdata   !< HDIAG data
type(diag_type),intent(in) :: diag     !< Diagnostics

! Local variables
integer :: ib,n,i,il0,il0i,ic2a,its
real(kind_real) :: fld_c2a(hdata%nc2a,geom%nl0),fld_c2b(hdata%nc2b,geom%nl0),fld_c0a(geom%nc0a,geom%nl0)

! Allocation
call cmat%alloc(bpar,'cmat')

! Copy attributes
do ib=1,bpar%nbe
   if (bpar%B_block(ib).and.bpar%nicas_block(ib)) then
      cmat%blk(ib)%double_fit = diag%blk(0,ib)%double_fit
      cmat%blk(ib)%anisotropic = .false.
   end if
end do
   
! Allocation
call cmat%alloc(nam,geom,bpar)

! Convolution parameters
do ib=1,bpar%nbe
   if (bpar%B_block(ib)) then
      if (bpar%nicas_block(ib)) then
         if (nam%local_diag) then
            n = 4
            if (cmat%blk(ib)%double_fit) n = n+2
            do i=1,n
               ! Copy data
               do ic2a=1,hdata%nc2a
                  if (i==1) then
                     fld_c2a(ic2a,:) = diag%blk(ic2a,ib)%raw_coef_ens
                  elseif (i==2) then
                     select case (trim(nam%method))
                     case ('cor','loc_norm','loc')
                        fld_c2a(ic2a,:) = 0.0
                     case ('hyb-avg','hyb-rnd')
                        fld_c2a(ic2a,:) = diag%blk(ic2a,ib)%raw_coef_sta
                     end select
                  elseif (i==3) then
                     fld_c2a(ic2a,:) = diag%blk(ic2a,ib)%fit_rh
                  elseif (i==4) then
                     fld_c2a(ic2a,:) = diag%blk(ic2a,ib)%fit_rv
                  elseif (i==5) then
                     fld_c2a(ic2a,:) = diag%blk(ic2a,ib)%fit_rv_rfac
                  elseif (i==6) then
                     fld_c2a(ic2a,:) = diag%blk(ic2a,ib)%fit_rv_coef
                  end if
               end do

               ! Fill missing values
               do il0=1,geom%nl0
                  call hdata%diag_fill(mpl,nam,geom,il0,fld_c2a(:,il0))
               end do

               ! Interpolate
               call hdata%com_AB%ext(mpl,geom%nl0,fld_c2a,fld_c2b)
               do il0=1,geom%nl0
                  il0i = min(il0,geom%nl0i)
                  call hdata%h(il0i)%apply(mpl,fld_c2b(:,il0),fld_c0a(:,il0))
               end do

               ! Copy to C matrix
               if (i==1) then
                  cmat%blk(ib)%coef_ens = fld_c0a
                  call mpl%allreduce_sum(sum(cmat%blk(ib)%coef_ens,mask=geom%mask_c0a),cmat%blk(ib)%wgt)
                  cmat%blk(ib)%wgt = cmat%blk(ib)%wgt/real(count(geom%mask_c0),kind_real)
               elseif (i==2) then
                  cmat%blk(ib)%coef_sta = fld_c0a
               elseif (i==3) then
                  cmat%blk(ib)%rh = fld_c0a
               elseif (i==4) then
                  cmat%blk(ib)%rv = fld_c0a
               elseif (i==5) then
                  cmat%blk(ib)%rv_rfac = fld_c0a
               elseif (i==6) then
                  cmat%blk(ib)%rv_coef = fld_c0a
               end if
            end do
         else
            ! Copy to C matrix
            do il0=1,geom%nl0
               cmat%blk(ib)%coef_ens(:,il0) = diag%blk(0,ib)%raw_coef_ens(il0)
               cmat%blk(ib)%rh(:,il0) = diag%blk(0,ib)%fit_rh(il0)
               cmat%blk(ib)%rv(:,il0) = diag%blk(0,ib)%fit_rv(il0)
               if (cmat%blk(ib)%double_fit) then
                  cmat%blk(ib)%rv_rfac(:,il0) = diag%blk(0,ib)%fit_rv_rfac(il0)
                  cmat%blk(ib)%rv_coef(:,il0) = diag%blk(0,ib)%fit_rv_coef(il0)
               end if
               select case (trim(nam%method))
               case ('cor','loc_norm','loc')
                  cmat%blk(ib)%coef_sta(:,il0) = 0.0
               case ('hyb-avg','hyb-rnd')
                  cmat%blk(ib)%coef_sta(:,il0) = diag%blk(0,ib)%raw_coef_sta
               case ('dual-ens')
                  call mpl%abort('dual-ens not ready yet for C matrix data')
               end select
            end do
            cmat%blk(ib)%wgt = sum(diag%blk(0,ib)%raw_coef_ens)/real(geom%nl0,kind_real)
         end if
      else
         cmat%blk(ib)%wgt = sum(diag%blk(0,ib)%raw_coef_ens)/real(geom%nl0,kind_real)
      end if
   end if
end do

! Displacement
if (nam%displ_diag) then
   do its=2,nam%nts
      cmat%blk(bpar%nbe)%displ_lon(:,:,its) = hdata%displ_lon(:,:,its)
      cmat%blk(bpar%nbe)%displ_lat(:,:,its) = hdata%displ_lat(:,:,its)
   end do
end if

! Write C matrix data
write(mpl%info,'(a)') '-------------------------------------------------------------------'
write(mpl%info,'(a)') '--- Write C matrix data'
call flush(mpl%info)
call cmat%write(mpl,nam,geom,bpar,io)

end subroutine cmat_from_diag

!----------------------------------------------------------------------
! Subroutine: cmat_from_lct
!> Purpose: copy LCT into C matrix data
!----------------------------------------------------------------------
subroutine cmat_from_lct(cmat,mpl,nam,geom,bpar,io,lct)

implicit none

! Passed variables
class(cmat_type),intent(inout) :: cmat !< C matrix data
type(mpl_type),intent(inout) :: mpl    !< MPI data
type(nam_type),intent(in) :: nam       !< Namelist
type(geom_type),intent(in) :: geom     !< Geometry
type(bpar_type),intent(in) :: bpar     !< Block parameters
type(io_type),intent(in) :: io         !< I/O
type(lct_type),intent(in) :: lct       !< Block parameters

! Local variables
integer :: ib,iv,jv,its,jts,iscales,il0,ic0a
real(kind_real) :: tr,det,diff

! Allocation
call cmat%alloc(bpar,'cmat')

! Copy attributes
do ib=1,bpar%nbe
   if (bpar%B_block(ib).and.bpar%nicas_block(ib)) then
      cmat%blk(ib)%double_fit = .false.
      cmat%blk(ib)%anisotropic = .true.
   end if
end do

! Allocation
call cmat%alloc(nam,geom,bpar)

! Convolution parameters
do ib=1,bpar%nbe
   if (bpar%B_block(ib).and.bpar%nicas_block(ib)) then
      ! Indices
      iv = bpar%b_to_v1(ib)
      jv = bpar%b_to_v2(ib)
      its = bpar%b_to_ts1(ib)
      jts = bpar%b_to_ts2(ib)
      if ((iv/=jv).or.(its/=jts)) call mpl%abort('only diagonal blocks for cmat_from_lct')

      if (lct%blk(ib)%nscales>1) call mpl%abort('only one scale to define cmat from LCT')
      iscales = 1

      do il0=1,geom%nl0
         do ic0a=1,geom%nc0a
            if (geom%mask_c0a(ic0a,il0)) then
               ! Inverse D to get H
               call lct_d2h(lct%blk(ib)%D11(ic0a,il0,iscales),lct%blk(ib)%D22(ic0a,il0,iscales), &
                          & lct%blk(ib)%D33(ic0a,il0,iscales),lct%blk(ib)%D12(ic0a,il0,iscales), &
                          & cmat%blk(ib)%H11(ic0a,il0),cmat%blk(ib)%H22(ic0a,il0), &
                          & cmat%blk(ib)%H33(ic0a,il0),cmat%blk(ib)%H12(ic0a,il0))
   
               ! Copy scale coefficient
               cmat%blk(ib)%Hcoef(ic0a,il0) = lct%blk(ib)%Dcoef(ic0a,il0,iscales)

               ! Compute support radii from the largest scale
               tr = cmat%blk(ib)%H11(ic0a,il0)+cmat%blk(ib)%H22(ic0a,il0)
               det = cmat%blk(ib)%H11(ic0a,il0)*cmat%blk(ib)%H22(ic0a,il0)-cmat%blk(ib)%H12(ic0a,il0)**2
               diff = 0.25*tr**2-det
               if (0.5*tr>sqrt(diff)) then
                  cmat%blk(ib)%rh(ic0a,il0) = 1.0/(gc_gau*sqrt(0.5*tr-sqrt(diff)))
               else
                  call mpl%abort('non positive-definite LCT in cmat_from_lct')
               end if
               if (cmat%blk(ib)%H33(ic0a,il0)>0.0) then
                  cmat%blk(ib)%rv(ic0a,il0) = 1.0/(gc_gau*sqrt(cmat%blk(ib)%H33(ic0a,il0)))
               else
                  cmat%blk(ib)%rv(ic0a,il0) = 0.0
               end if
            end if
         end do
      end do

      ! Set coefficients
      cmat%blk(ib)%coef_ens = 1.0
      cmat%blk(ib)%coef_sta = 0.0
      cmat%blk(ib)%wgt = 1.0
   end if
end do

! Write C matrix data
write(mpl%info,'(a)') '-------------------------------------------------------------------'
write(mpl%info,'(a)') '--- Write C matrix data'
call flush(mpl%info)
call cmat%write(mpl,nam,geom,bpar,io)

end subroutine cmat_from_lct

!----------------------------------------------------------------------
! Subroutine: cmat_from_nam
!> Purpose: copy radii into C matrix data
!----------------------------------------------------------------------
subroutine cmat_from_nam(cmat,mpl,nam,geom,bpar)

implicit none

! Passed variables
class(cmat_type),intent(inout) :: cmat !< C matrix data
type(mpl_type),intent(in) :: mpl       !< MPI data
type(nam_type),intent(in) :: nam       !< Namelist
type(geom_type),intent(in) :: geom     !< Geometry
type(bpar_type),intent(in) :: bpar     !< Block parameters

! Local variables
integer :: ib,iv,jv,its,jts

write(mpl%info,'(a)') '-------------------------------------------------------------------'
write(mpl%info,'(a)') '--- Copy namemlist radii into C matrix'
call flush(mpl%info)

! Allocation
call cmat%alloc(bpar,'cmat')

! Copy attributes
do ib=1,bpar%nbe
   if (bpar%B_block(ib).and.bpar%nicas_block(ib)) then    
      cmat%blk(ib)%double_fit = .false.
      cmat%blk(ib)%anisotropic = .false.
   end if
end do

! Allocation
call cmat%alloc(nam,geom,bpar)

! Convolution parameters
do ib=1,bpar%nbe
   if (bpar%B_block(ib).and.bpar%nicas_block(ib)) then
      ! Indices
      iv = bpar%b_to_v1(ib)
      jv = bpar%b_to_v2(ib)
      its = bpar%b_to_ts1(ib)
      jts = bpar%b_to_ts2(ib)
      if ((iv/=jv).or.(its/=jts)) call mpl%abort('only diagonal blocks for cmat_from_nam')

      ! Copy support radii
      cmat%blk(ib)%rh = nam%rh
      cmat%blk(ib)%rhs = nam%rh
      cmat%blk(ib)%rv = nam%rv
      cmat%blk(ib)%rvs = nam%rv

      ! Set coefficients
      cmat%blk(ib)%coef_ens = 1.0
      cmat%blk(ib)%coef_sta = 0.0
      cmat%blk(ib)%wgt = 1.0
   end if
end do

end subroutine cmat_from_nam

!----------------------------------------------------------------------
! Subroutine: cmat_from_oops
!> Purpose: copy C matrix data from OOPS
!----------------------------------------------------------------------
subroutine cmat_from_oops(cmat,mpl,geom,bpar)

implicit none

! Passed variables
class(cmat_type),intent(inout) :: cmat !< C matrix data
type(mpl_type),intent(in) :: mpl       !< MPI data
type(geom_type),intent(in) :: geom     !< Geometry
type(bpar_type),intent(in) :: bpar     !< Block parameters

! Local variables
integer :: ib

do ib=1,bpar%nbe
   if (bpar%B_block(ib).and.bpar%nicas_block(ib)) then
      if (allocated(cmat%blk(ib)%oops_coef_ens)) then
         write(mpl%info,'(a7,a,a)') '','Ensemble coefficient copied from OOPS for block ',trim(bpar%blockname(ib))
         cmat%blk(ib)%coef_ens = cmat%blk(ib)%oops_coef_ens
         call mpl%allreduce_sum(sum(cmat%blk(ib)%coef_ens,mask=geom%mask_c0a),cmat%blk(ib)%wgt)
         cmat%blk(ib)%wgt = cmat%blk(ib)%wgt/real(count(geom%mask_c0),kind_real)
      end if
      if (allocated(cmat%blk(ib)%oops_coef_sta)) then
         write(mpl%info,'(a7,a,a)') '','Static coefficient copied from OOPS for block ',trim(bpar%blockname(ib))
         cmat%blk(ib)%coef_sta = cmat%blk(ib)%oops_coef_sta
      end if
      if (allocated(cmat%blk(ib)%oops_rh)) then
         write(mpl%info,'(a7,a,a)') '','Horizontal fit support radius copied from OOPS for block ',trim(bpar%blockname(ib))
         cmat%blk(ib)%rh = cmat%blk(ib)%oops_rh
      end if
      if (allocated(cmat%blk(ib)%oops_rv)) then
         write(mpl%info,'(a7,a,a)') '','Vertical fit support radius copied from OOPS for block ',trim(bpar%blockname(ib))
         cmat%blk(ib)%rv = cmat%blk(ib)%oops_rv
      end if
      if (allocated(cmat%blk(ib)%oops_rv_rfac)) then
         write(mpl%info,'(a7,a,a)') '','Vertical fit factor copied from OOPS for block ',trim(bpar%blockname(ib))
         cmat%blk(ib)%rv_rfac = cmat%blk(ib)%oops_rv_rfac
      end if
      if (allocated(cmat%blk(ib)%oops_rv_coef)) then
         write(mpl%info,'(a7,a,a)') '','Vertical fit coefficient copied from OOPS for block ',trim(bpar%blockname(ib))
         cmat%blk(ib)%rv_coef = cmat%blk(ib)%oops_rv_coef
      end if
   end if
end do

end subroutine cmat_from_oops

!----------------------------------------------------------------------
! Subroutine: cmat_setup_sampling
!> Purpose: setup C matrix sampling
!----------------------------------------------------------------------
subroutine cmat_setup_sampling(cmat,nam,geom,bpar)

implicit none

! Passed variables
class(cmat_type),intent(inout) :: cmat    !< C matrix data
type(nam_type),target,intent(in) :: nam   !< Namelist
type(geom_type),target,intent(in) :: geom !< Geometry
type(bpar_type),intent(in) :: bpar        !< Block parameters

! Local variables
integer :: ib,il0,ic0a

! Sampling parameters
if (trim(nam%strategy)=='specific_multivariate') then
   ! Initialization
   cmat%blk(bpar%nbe)%rhs = huge(1.0)
   cmat%blk(bpar%nbe)%rvs = huge(1.0)
   do ib=1,bpar%nb
      if (bpar%B_block(ib).and.bpar%nicas_block(ib)) then
         ! Get minimum
         do il0=1,geom%nl0
            do ic0a=1,geom%nc0a
               cmat%blk(bpar%nbe)%rhs(ic0a,il0) = min(cmat%blk(bpar%nbe)%rhs(ic0a,il0),cmat%blk(ib)%rh(ic0a,il0))
               cmat%blk(bpar%nbe)%rvs(ic0a,il0) = min(cmat%blk(bpar%nbe)%rvs(ic0a,il0),cmat%blk(ib)%rv(ic0a,il0))
            end do
         end do
      end if
   end do
else
   ! Copy
   do ib=1,bpar%nbe
      if (bpar%B_block(ib).and.bpar%nicas_block(ib)) then
         cmat%blk(ib)%rhs = cmat%blk(ib)%rh
         cmat%blk(ib)%rvs = cmat%blk(ib)%rv
      end if
   end do
end if

end subroutine cmat_setup_sampling

end module type_cmat<|MERGE_RESOLUTION|>--- conflicted
+++ resolved
@@ -153,18 +153,7 @@
 integer :: ib
 
 ! Allocation
-call cmat_copy%alloc(bpar,trim(cmat%prefix))
-
-! Copy attributes
-do ib=1,bpar%nbe
-   if (bpar%B_block(ib).and.bpar%nicas_block(ib)) then
-      cmat_copy%blk(ib)%double_fit = cmat%blk(ib)%double_fit
-      cmat_copy%blk(ib)%anisotropic = cmat%blk(ib)%anisotropic
-   end if
-end do
-
-! Allocation
-call cmat_copy%alloc(nam,geom,bpar)
+call cmat_copy%alloc(nam,geom,bpar,trim(cmat%prefix))
 
 ! Copy
 do ib=1,bpar%nbe
@@ -176,14 +165,11 @@
    if (allocated(cmat%blk(ib)%rv_coef)) cmat_copy%blk(ib)%rv_coef = cmat%blk(ib)%rv_coef
    if (allocated(cmat%blk(ib)%rhs)) cmat_copy%blk(ib)%rhs = cmat%blk(ib)%rhs
    if (allocated(cmat%blk(ib)%rvs)) cmat_copy%blk(ib)%rvs = cmat%blk(ib)%rvs
-<<<<<<< HEAD
    if (allocated(cmat%blk(ib)%H11)) cmat_copy%blk(ib)%H11 = cmat%blk(ib)%H11
    if (allocated(cmat%blk(ib)%H22)) cmat_copy%blk(ib)%H22 = cmat%blk(ib)%H22
    if (allocated(cmat%blk(ib)%H33)) cmat_copy%blk(ib)%H33 = cmat%blk(ib)%H33
    if (allocated(cmat%blk(ib)%H12)) cmat_copy%blk(ib)%H12 = cmat%blk(ib)%H12
    if (allocated(cmat%blk(ib)%Hcoef)) cmat_copy%blk(ib)%Hcoef = cmat%blk(ib)%Hcoef
-=======
->>>>>>> 24b5c293
    if (allocated(cmat%blk(ib)%displ_lon)) cmat_copy%blk(ib)%displ_lon = cmat%blk(ib)%displ_lon
    if (allocated(cmat%blk(ib)%displ_lat)) cmat_copy%blk(ib)%displ_lat = cmat%blk(ib)%displ_lat
 end do
@@ -207,20 +193,14 @@
 type(io_type),intent(in) :: io         !< I/O
 
 ! Local variables
-<<<<<<< HEAD
 integer :: ib,ncid,double_fit,anisotropic
 character(len=1024) :: filename
-=======
-integer :: ib,ncid
-character(len=1024) :: filename,double_fitchar
->>>>>>> 24b5c293
 character(len=1024) :: subr = 'cmat_read'
 
 ! Allocation
 call cmat%alloc(bpar,'cmat')
 
 do ib=1,bpar%nbe
-<<<<<<< HEAD
    if (bpar%B_block(ib).and.bpar%nicas_block(ib)) then
       ! Set filename
       filename = trim(nam%prefix)//'_'//trim(cmat%blk(ib)%name)
@@ -251,19 +231,12 @@
       ! Set filename
       filename = trim(nam%prefix)//'_'//trim(cmat%blk(ib)%name)
 
-=======
-   if (bpar%B_block(ib)) then
-      ! Set filename
-      filename = trim(nam%prefix)//'_'//trim(cmat%blk(ib)%name)
-
->>>>>>> 24b5c293
       ! Read fields
       if (bpar%nicas_block(ib)) then
          call io%fld_read(mpl,nam,geom,filename,'coef_ens',cmat%blk(ib)%coef_ens)
          call io%fld_read(mpl,nam,geom,filename,'coef_sta',cmat%blk(ib)%coef_sta)
          call io%fld_read(mpl,nam,geom,filename,'rh',cmat%blk(ib)%rh)
          call io%fld_read(mpl,nam,geom,filename,'rv',cmat%blk(ib)%rv)
-<<<<<<< HEAD
          if (cmat%blk(ib)%double_fit) then
             call io%fld_read(mpl,nam,geom,filename,'rv_rfac',cmat%blk(ib)%rv_rfac)
             call io%fld_read(mpl,nam,geom,filename,'rv_coef',cmat%blk(ib)%rv_coef)
@@ -276,29 +249,12 @@
             call io%fld_read(mpl,nam,geom,filename,'H33',cmat%blk(ib)%H33)
             call io%fld_read(mpl,nam,geom,filename,'H12',cmat%blk(ib)%H12)
          end if
-=======
-         if (nam%double_fit(bpar%b_to_v1(ib))) then
-            call io%fld_read(mpl,nam,geom,filename,'rv_rfac',cmat%blk(ib)%rv_rfac)
-            call io%fld_read(mpl,nam,geom,filename,'rv_coef',cmat%blk(ib)%rv_coef)
-         end if
-         call io%fld_read(mpl,nam,geom,filename,'rhs',cmat%blk(ib)%rhs)
-         call io%fld_read(mpl,nam,geom,filename,'rvs',cmat%blk(ib)%rvs)
->>>>>>> 24b5c293
       end if
       if ((ib==bpar%nbe).and.nam%displ_diag) then
          call io%fld_read(mpl,nam,geom,filename,'displ_lon',cmat%blk(ib)%displ_lon)
          call io%fld_read(mpl,nam,geom,filename,'displ_lat',cmat%blk(ib)%displ_lat)
       end if
 
-<<<<<<< HEAD
-=======
-      ! Read attribute
-      call mpl%ncerr(subr,nf90_open(trim(nam%datadir)//'/'//trim(filename)//'.nc',nf90_nowrite,ncid))
-      call mpl%ncerr(subr,nf90_get_att(ncid,nf90_global,'double_fit',double_fitchar))
-      cmat%blk(ib)%double_fit = (trim(double_fitchar)=='double_fit')
-      call mpl%ncerr(subr,nf90_close(ncid))
-
->>>>>>> 24b5c293
       ! Check fields
       if (bpar%nicas_block(ib)) then
          if (any((cmat%blk(ib)%rh<0.0).and.isnotmsr(cmat%blk(ib)%rh))) call mpl%abort('rh should be positive')
@@ -333,11 +289,7 @@
 character(len=1024) :: subr = 'cmat_write'
 
 do ib=1,bpar%nbe
-<<<<<<< HEAD
    if (bpar%B_block(ib).and.bpar%nicas_block(ib)) then
-=======
-   if (bpar%B_block(ib)) then
->>>>>>> 24b5c293
       ! Set filename
       filename = trim(nam%prefix)//'_'//trim(cmat%blk(ib)%name)
 
@@ -347,7 +299,6 @@
          call io%fld_write(mpl,nam,geom,filename,'coef_sta',cmat%blk(ib)%coef_sta)
          call io%fld_write(mpl,nam,geom,filename,'rh',cmat%blk(ib)%rh)
          call io%fld_write(mpl,nam,geom,filename,'rv',cmat%blk(ib)%rv)
-<<<<<<< HEAD
          if (cmat%blk(ib)%double_fit) then
             call io%fld_write(mpl,nam,geom,filename,'rv_rfac',cmat%blk(ib)%rv_rfac)
             call io%fld_write(mpl,nam,geom,filename,'rv_coef',cmat%blk(ib)%rv_coef)
@@ -360,21 +311,12 @@
             call io%fld_write(mpl,nam,geom,filename,'H33',cmat%blk(ib)%H33)
             call io%fld_write(mpl,nam,geom,filename,'H12',cmat%blk(ib)%H12)
          end if
-=======
-         if (nam%double_fit(bpar%b_to_v1(ib))) then
-            call io%fld_write(mpl,nam,geom,filename,'rv_rfac',cmat%blk(ib)%rv_rfac)
-            call io%fld_write(mpl,nam,geom,filename,'rv_coef',cmat%blk(ib)%rv_coef)
-         end if
-         call io%fld_write(mpl,nam,geom,filename,'rhs',cmat%blk(ib)%rhs)
-         call io%fld_write(mpl,nam,geom,filename,'rvs',cmat%blk(ib)%rvs)
->>>>>>> 24b5c293
       end if
       if ((ib==bpar%nbe).and.nam%displ_diag) then
          call io%fld_write(mpl,nam,geom,filename,'displ_lon',cmat%blk(ib)%displ_lon)
          call io%fld_write(mpl,nam,geom,filename,'displ_lat',cmat%blk(ib)%displ_lat)
       end if
 
-<<<<<<< HEAD
       if (mpl%main) then
          ! Write attributes
          call mpl%ncerr(subr,nf90_open(trim(nam%datadir)//'/'//trim(filename)//'.nc',nf90_write,ncid))
@@ -391,16 +333,6 @@
          end if
          call mpl%ncerr(subr,nf90_close(ncid))
       end if
-=======
-      ! Write attribute
-      call mpl%ncerr(subr,nf90_open(trim(nam%datadir)//'/'//trim(filename)//'.nc',nf90_write,ncid))
-      if (cmat%blk(ib)%double_fit) then
-         call mpl%ncerr(subr,nf90_put_att(ncid,nf90_global,'double_fit','.true.'))
-      else
-         call mpl%ncerr(subr,nf90_put_att(ncid,nf90_global,'double_fit','.false.'))
-      end if
-      call mpl%ncerr(subr,nf90_close(ncid))
->>>>>>> 24b5c293
    end if
 end do
 
@@ -630,15 +562,6 @@
    case default
       call mpl%abort('cmat not implemented yet for this method')
    end select
-<<<<<<< HEAD
-=======
-
-   ! Write C matrix data
-   write(mpl%info,'(a)') '-------------------------------------------------------------------'
-   write(mpl%info,'(a)') '--- Write C matrix data'
-   call flush(mpl%info)
-   call cmat%write(mpl,nam,geom,bpar,io)
->>>>>>> 24b5c293
 end if
 
 ! Write data
@@ -910,7 +833,7 @@
 integer :: ib,iv,jv,its,jts
 
 write(mpl%info,'(a)') '-------------------------------------------------------------------'
-write(mpl%info,'(a)') '--- Copy namemlist radii into C matrix'
+write(mpl%info,'(a)') '--- Copy namelist radii into C matrix'
 call flush(mpl%info)
 
 ! Allocation
