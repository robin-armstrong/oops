/*
 * (C) Copyright 2009-2016 ECMWF.
 *
 * This software is licensed under the terms of the Apache Licence Version 2.0
 * which can be obtained at http://www.apache.org/licenses/LICENSE-2.0.
 * In applying this licence, ECMWF does not waive the privileges and immunities
 * granted to it by virtue of its status as an intergovernmental organisation nor
 * does it submit to any jurisdiction.
 */

#ifndef OOPS_BASE_DEPARTURES_H_
#define OOPS_BASE_DEPARTURES_H_

#include <cstddef>
#include <iostream>
#include <string>
#include <vector>

#include <boost/shared_ptr.hpp>

#include "util/Logger.h"
#include "oops/base/GeneralizedDepartures.h"
<<<<<<< HEAD
#include "oops/interface/GeoVaLs.h"
=======
#include "oops/base/ObsSpaces.h"
#include "oops/interface/ModelAtLocations.h"
>>>>>>> fcdd16ca
#include "oops/interface/ObsAuxIncrement.h"
#include "oops/interface/ObsErrorBase.h"
#include "oops/interface/LinearObsOperator.h"
#include "oops/interface/ObsVector.h"
#include "util/DateTime.h"
#include "util/Duration.h"
#include "util/Printable.h"
#include "util/dot_product.h"

namespace oops {

template<typename MODEL> class Departures;

/// Difference between two observation vectors.
/*!
 * A departure is the difference between two observations.
 * The archetypal example is \f$ \mathbf{y} - {\cal H}(\mathbf{x}) \f$.
 *
 * Keeping an observation space vector here is necessary for the implementation
 * of generic observation error covariance matrices.
 */

// -----------------------------------------------------------------------------
template <typename MODEL>
class Departures : public util::Printable,
                   public GeneralizedDepartures {
  typedef GeoVaLs<MODEL>             GeoVaLs_;
  typedef ObsAuxIncrement<MODEL>     ObsAuxIncr_;
  typedef ObsErrorBase<MODEL>        ObsErrorBase_;
  typedef LinearObsOperator<MODEL>   LinearObsOperator_;
  typedef ObsSpaces<MODEL>           ObsSpace_;
  typedef ObsVector<MODEL>           ObsVector_;

 public:
// Constructors and destructor
  explicit Departures(const ObsSpace_ &);
  explicit Departures(std::vector<boost::shared_ptr<ObsVector_> >);
  explicit Departures(const Departures &);
  ~Departures();

/// Access
  std::size_t size() const {return dep_.size();}
  ObsVector_ & operator[](const std::size_t ii) {return *dep_.at(ii);} 
  const ObsVector_ & operator[](const std::size_t ii) const {return *dep_.at(ii);} 

// Linear algebra operators
  Departures & operator=(const Departures &);
  Departures & operator+=(const Departures &);
  Departures & operator-=(const Departures &);
  Departures & operator*=(const double &);
  Departures & operator*=(const Departures &);
  Departures & operator/=(const Departures &);
  void zero();
  void invert();
  void axpy(const double &, const Departures &);
  double dot_product_with(const Departures &) const;

<<<<<<< HEAD
/// Compute observations equivalents (TL)
  void runObsOperatorTL(const LinearObsOperator_ &, const GeoVaLs_ &, const ObsAuxIncr_ &);

/// Compute observations equivalents (AD)
  void runObsOperatorAD(const LinearObsOperator_ &, GeoVaLs_ &, ObsAuxIncr_ &) const;

/// Get departue values
  const ObsVector_ & depvalues() const {return *dep_;}

=======
>>>>>>> fcdd16ca
/// Save departures values
  void save(const std::string &) const;

 private:
  void print(std::ostream &) const;

  std::vector<boost::shared_ptr<ObsVector_> > dep_;
};

// =============================================================================

template<typename MODEL>
Departures<MODEL>::Departures(const ObsSpace_ & obsgeom): dep_(0)
{
  for (std::size_t jj = 0; jj < obsgeom.size(); ++jj) {
    boost::shared_ptr<ObsVector_> tmp(new ObsVector_(obsgeom[jj]));
    dep_.push_back(tmp);
  }
  Log::trace() << "Departures created" << std::endl;
}
// -----------------------------------------------------------------------------
template<typename MODEL>
Departures<MODEL>::Departures(std::vector<boost::shared_ptr<ObsVector_> > val)
 : dep_(val)
{
  Log::trace() << "Departures created" << std::endl;
}
// -----------------------------------------------------------------------------
template<typename MODEL>
Departures<MODEL>::Departures(const Departures & other): dep_(0)
{
// We want deep copy here
  for (std::size_t jj = 0; jj < other.dep_.size(); ++jj) {
    boost::shared_ptr<ObsVector_> tmp(new ObsVector_(*other.dep_[jj]));
    dep_.push_back(tmp);
  }
  Log::trace() << "Departures copy-created" << std::endl;
}
// -----------------------------------------------------------------------------
template<typename MODEL>
Departures<MODEL>::~Departures() {
  Log::trace() << "Departures destructed" << std::endl;
}
// -----------------------------------------------------------------------------
template<typename MODEL>
<<<<<<< HEAD
void Departures<MODEL>::runObsOperatorTL(const LinearObsOperator_ & hop, const GeoVaLs_ & gvals,
                                         const ObsAuxIncr_ & octl) {
  hop.obsEquivTL(gvals, *dep_, octl);
}
// -----------------------------------------------------------------------------
template<typename MODEL>
void Departures<MODEL>::runObsOperatorAD(const LinearObsOperator_ & hop, GeoVaLs_ & gvals,
                                         ObsAuxIncr_ & octl) const {
  hop.obsEquivAD(gvals, *dep_, octl);
}
// -----------------------------------------------------------------------------
template<typename MODEL>
=======
>>>>>>> fcdd16ca
Departures<MODEL> & Departures<MODEL>::operator=(const Departures & rhs) {
  for (std::size_t jj = 0; jj < dep_.size(); ++jj) {
    *dep_[jj] = *rhs.dep_[jj];
  }
  return *this;
}
// -----------------------------------------------------------------------------
template<typename MODEL>
Departures<MODEL> & Departures<MODEL>::operator+=(const Departures & rhs) {
  for (std::size_t jj = 0; jj < dep_.size(); ++jj) {
    *dep_[jj] += *rhs.dep_[jj];
  }
  return *this;
}
// -----------------------------------------------------------------------------
template<typename MODEL>
Departures<MODEL> & Departures<MODEL>::operator-=(const Departures & rhs) {
  for (std::size_t jj = 0; jj < dep_.size(); ++jj) {
    *dep_[jj] -= *rhs.dep_[jj];
  }
  return *this;
}
// -----------------------------------------------------------------------------
template<typename MODEL>
Departures<MODEL> & Departures<MODEL>::operator*=(const double & zz) {
  for (std::size_t jj = 0; jj < dep_.size(); ++jj) {
    *dep_[jj] *= zz;
  }
  return *this;
}
// -----------------------------------------------------------------------------
template<typename MODEL>
Departures<MODEL> & Departures<MODEL>::operator*=(const Departures & rhs) {
  for (std::size_t jj = 0; jj < dep_.size(); ++jj) {
    *dep_[jj] *= *rhs.dep_[jj];
  }
  return *this;
}
// -----------------------------------------------------------------------------
template<typename MODEL>
Departures<MODEL> & Departures<MODEL>::operator/=(const Departures & rhs) {
  for (std::size_t jj = 0; jj < dep_.size(); ++jj) {
    *dep_[jj] /= *rhs.dep_[jj];
  }
  return *this;
}
// -----------------------------------------------------------------------------
template<typename MODEL>
void Departures<MODEL>::zero() {
  for (std::size_t jj = 0; jj < dep_.size(); ++jj) {
    dep_[jj]->zero();
  }
}
// -----------------------------------------------------------------------------
template<typename MODEL>
void Departures<MODEL>::invert() {
  for (std::size_t jj = 0; jj < dep_.size(); ++jj) {
    dep_[jj]->invert();
  }
}
// -----------------------------------------------------------------------------
template<typename MODEL>
void Departures<MODEL>::axpy(const double & zz, const Departures & rhs) {
  for (std::size_t jj = 0; jj < dep_.size(); ++jj) {
    dep_[jj]->axpy(zz, *rhs.dep_[jj]);
  }
}
// -----------------------------------------------------------------------------
template<typename MODEL>
double Departures<MODEL>::dot_product_with(const Departures & other) const {
  double zz = 0.0;
  for (std::size_t jj = 0; jj < dep_.size(); ++jj) {
    zz += dot_product(*dep_[jj], *other.dep_[jj]);
  }
  return zz;
}
// -----------------------------------------------------------------------------
template <typename MODEL>
void Departures<MODEL>::save(const std::string & name) const {
  for (std::size_t jj = 0; jj < dep_.size(); ++jj) {
    dep_[jj]->save(name);
  }
}
// -----------------------------------------------------------------------------
template <typename MODEL>
void Departures<MODEL>::print(std::ostream & os) const {
  for (std::size_t jj = 0; jj < dep_.size(); ++jj) {
    os << *dep_[jj];
  }
}
// -----------------------------------------------------------------------------
}  // namespace oops

#endif  // OOPS_BASE_DEPARTURES_H_<|MERGE_RESOLUTION|>--- conflicted
+++ resolved
@@ -20,12 +20,8 @@
 
 #include "util/Logger.h"
 #include "oops/base/GeneralizedDepartures.h"
-<<<<<<< HEAD
+#include "oops/base/ObsSpaces.h"
 #include "oops/interface/GeoVaLs.h"
-=======
-#include "oops/base/ObsSpaces.h"
-#include "oops/interface/ModelAtLocations.h"
->>>>>>> fcdd16ca
 #include "oops/interface/ObsAuxIncrement.h"
 #include "oops/interface/ObsErrorBase.h"
 #include "oops/interface/LinearObsOperator.h"
@@ -83,18 +79,6 @@
   void axpy(const double &, const Departures &);
   double dot_product_with(const Departures &) const;
 
-<<<<<<< HEAD
-/// Compute observations equivalents (TL)
-  void runObsOperatorTL(const LinearObsOperator_ &, const GeoVaLs_ &, const ObsAuxIncr_ &);
-
-/// Compute observations equivalents (AD)
-  void runObsOperatorAD(const LinearObsOperator_ &, GeoVaLs_ &, ObsAuxIncr_ &) const;
-
-/// Get departue values
-  const ObsVector_ & depvalues() const {return *dep_;}
-
-=======
->>>>>>> fcdd16ca
 /// Save departures values
   void save(const std::string &) const;
 
@@ -140,21 +124,6 @@
 }
 // -----------------------------------------------------------------------------
 template<typename MODEL>
-<<<<<<< HEAD
-void Departures<MODEL>::runObsOperatorTL(const LinearObsOperator_ & hop, const GeoVaLs_ & gvals,
-                                         const ObsAuxIncr_ & octl) {
-  hop.obsEquivTL(gvals, *dep_, octl);
-}
-// -----------------------------------------------------------------------------
-template<typename MODEL>
-void Departures<MODEL>::runObsOperatorAD(const LinearObsOperator_ & hop, GeoVaLs_ & gvals,
-                                         ObsAuxIncr_ & octl) const {
-  hop.obsEquivAD(gvals, *dep_, octl);
-}
-// -----------------------------------------------------------------------------
-template<typename MODEL>
-=======
->>>>>>> fcdd16ca
 Departures<MODEL> & Departures<MODEL>::operator=(const Departures & rhs) {
   for (std::size_t jj = 0; jj < dep_.size(); ++jj) {
     *dep_[jj] = *rhs.dep_[jj];
