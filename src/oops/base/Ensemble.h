--- conflicted
+++ resolved
@@ -20,7 +20,7 @@
 #include "eckit/config/LocalConfiguration.h"
 #include "oops/base/Accumulator.h"
 #include "oops/base/Variables.h"
-#include "oops/generic/VariableChangeBase.h"
+#include "oops/interface/ChangeVariable.h"
 #include "oops/interface/Geometry.h"
 #include "oops/interface/Increment.h"
 #include "oops/interface/State.h"
@@ -36,9 +36,10 @@
 /// Ensemble
 
 template<typename MODEL> class Ensemble {
+  typedef ChangeVariable<MODEL>      ChangeVariable_;
   typedef Geometry<MODEL>            Geometry_;
   typedef State<MODEL>               State_;
-  typedef Increment<MODEL>           Increment_;
+  typedef Increment<MODEL>           Increment_; 
 
  public:
 /// Constructor
@@ -59,6 +60,7 @@
   }
 
   void linearize(const State_ &, const Geometry_ &);
+  void linearize(const State_ &, const Geometry_ &, const ChangeVariable_ &);
 
   const Variables & controlVariables() const {return vars_;}
 
@@ -122,11 +124,9 @@
 
 // -----------------------------------------------------------------------------
 
-<<<<<<< HEAD
-=======
 template<typename MODEL>
 void Ensemble<MODEL>::linearize(const State_ & xb, const Geometry_ & resol,
-                                const VariableChangeBase_ & balop) {
+                                const ChangeVariable_ & balop) {
   ASSERT(xb.validTime() == validTime_);
   resol_.reset(new Geometry_(resol));
   State_ xblr(*resol_, xb);
@@ -165,7 +165,6 @@
 }
 
 // -----------------------------------------------------------------------------
->>>>>>> 2f52b65d
 }  // namespace oops
 
 #endif  // OOPS_BASE_ENSEMBLE_H_