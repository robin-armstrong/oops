--- conflicted
+++ resolved
@@ -28,17 +28,10 @@
 
 allocate(cstring(len_trim(fstring)+1))
 
-<<<<<<< HEAD
-do jj=1,len(trim(fstring))
-  cstring(jj) = trim(fstring(jj:jj))
-enddo
-cstring(len(trim(fstring))+1) = c_null_char
-=======
 do jj=1,len_trim(fstring)
   cstring(jj) = fstring(jj:jj)
 enddo
 cstring(len_trim(fstring)+1) = c_null_char
->>>>>>> dd7a19d1
 
 end subroutine f_c_string
 
