/*
 * (C) Copyright 2009-2016 ECMWF.
 *
 * This software is licensed under the terms of the Apache Licence Version 2.0
 * which can be obtained at http://www.apache.org/licenses/LICENSE-2.0.
 * In applying this licence, ECMWF does not waive the privileges and immunities
 * granted to it by virtue of its status as an intergovernmental organisation nor
 * does it submit to any jurisdiction.
 */

#ifndef TEST_INTERFACE_STATE_H_
#define TEST_INTERFACE_STATE_H_

#include <cmath>
#include <iostream>
#include <string>
#include <vector>

#define BOOST_TEST_NO_MAIN
#define BOOST_TEST_ALTERNATIVE_INIT_API
#define BOOST_TEST_DYN_LINK

#include <boost/test/data/monomorphic.hpp>
#include <boost/test/unit_test.hpp>

#include <boost/noncopyable.hpp>
#include <boost/scoped_ptr.hpp>

#include "eckit/config/LocalConfiguration.h"
#include "oops/base/Variables.h"
#include "oops/interface/Geometry.h"
#include "oops/interface/State.h"
#include "oops/runs/Test.h"
#include "oops/util/DateTime.h"
#include "oops/util/dot_product.h"
#include "oops/util/Logger.h"
#include "test/TestEnvironment.h"

namespace test {

// -----------------------------------------------------------------------------

template <typename MODEL> class StateFixture : private boost::noncopyable {
  typedef oops::Geometry<MODEL>       Geometry_;
  typedef oops::State<MODEL>          State_;

 public:
  static const eckit::Configuration & test()  {return *getInstance().test_;}
  static const Geometry_    & resol() {return *getInstance().resol_;}

 private:
  static StateFixture<MODEL>& getInstance() {
    static StateFixture<MODEL> theStateFixture;
    return theStateFixture;
  }

  StateFixture<MODEL>() {
    test_.reset(new eckit::LocalConfiguration(TestEnvironment::config(), "StateTest"));

    const eckit::LocalConfiguration resolConfig(TestEnvironment::config(), "Geometry");
    resol_.reset(new Geometry_(resolConfig));
  }

  ~StateFixture<MODEL>() {}

  boost::scoped_ptr<const eckit::LocalConfiguration>  test_;
  boost::scoped_ptr<Geometry_>     resol_;
};

// -----------------------------------------------------------------------------

template <typename MODEL> void testStateConstructors() {
  typedef StateFixture<MODEL>   Test_;
  typedef oops::State<MODEL>    State_;

  const double norm = Test_::test().getDouble("norm-file");
  const double tol = Test_::test().getDouble("tolerance");
  const util::DateTime vt(Test_::test().getString("date"));

// Test main constructor
  const eckit::LocalConfiguration conf(Test_::test(), "StateFile");
  boost::scoped_ptr<State_> xx1(new State_(Test_::resol(), conf));

  BOOST_CHECK(xx1.get());
  const double norm1 = xx1->norm();
  BOOST_CHECK_CLOSE(norm1, norm, tol);
  BOOST_CHECK_EQUAL(xx1->validTime(), vt);

// Test copy constructor
  boost::scoped_ptr<State_> xx2(new State_(*xx1));
  BOOST_CHECK(xx2.get());
  BOOST_CHECK_CLOSE(xx2->norm(), norm, tol);
  BOOST_CHECK_EQUAL(xx2->validTime(), vt);

// Destruct copy
  xx2.reset();
  BOOST_CHECK(!xx2.get());

// Recompute initial norm to make sure nothing bad happened
  const double norm2 = xx1->norm();
  BOOST_CHECK_EQUAL(norm1, norm2);
}

// -----------------------------------------------------------------------------
/*! \brief Interpolation test
 *
 * \details **testStateInterpolation()** tests the interpolation for a given
 * model.  The conceptual steps are as follows:
 * 1. Initialize the JEDI State object based on idealized analytic formulae
 * 2. Interpolate the State variables onto selected "observation" locations
 *    using the getValues() method of the State object.  The result is
 *    placed in a JEDI GeoVaLs object
 * 3. Compute the correct solution by applying the analytic formulae directly
 *    at the observation locations.
 * 4. Assess the accuracy of the interpolation by comparing the interpolated
 *    values from Step 2 with the exact values from Step 3
 *
 * The interpolated state values are compared to the analytic solution for
 * a series of **locations** which includes values optionally specified by the
 * user in the "StateTest" section of the config file in addition to a
 * randomly-generated list of **Nrandom** random locations.  Nrandom is also
 * specified by the user in the "StateTest" section of the config file, as is the
 * (nondimensional) tolerence level (**interp_tolerance**) to be used for the tests.
 *
 * Relevant parameters in the **State* section of the config file include
 *
 * * **norm-gen** Normalization test for the generated State
 * * **interp_tolerance** tolerance for the interpolation test
 *
 * \date April, 2018: M. Miesch (JCSDA) adapted a preliminary version in the
 * feature/interp branch
 *
 * \warning Since this model compares the interpolated state values to an exact analytic
 * solution, it requires that the "analytic_init" option be implemented in the model and
 * selected in the "State.StateGenerate" section of the config file.
 */

template <typename MODEL> void testStateInterpolation() {
  typedef StateFixture<MODEL>    Test_;
  typedef oops::State<MODEL>     State_;
  typedef oops::Locations<MODEL> Locations_;
  typedef oops::GeoVaLs<MODEL>   GeoVaLs_;

  // This creates a State object called xx based on information
  // from the "Geometry" and "StateTest.StateGenerate" sections of
  // the config file and checks its norm

  const eckit::LocalConfiguration confgen(Test_::test(), "StateGenerate");
  const State_ xx(Test_::resol(), confgen);
  const double norm = Test_::test().getDouble("norm-gen");
  const double tol = Test_::test().getDouble("tolerance");
  BOOST_CHECK_CLOSE(xx.norm(), norm, tol);

  // If the analytic initial conditions are not yet implemented
  // in the model, then bypass the interpolation test for now
  if (!confgen.has("analytic_init")) {
      oops::Log::warning() << "Bypassing Interpolation Test";
      return;
    }

  // Now extract the user-defined locations from the "StateTest.Locations"
  // section of the config file and use it to define a Locations object
  // The user can optionally also request Nrandom random locations
  const eckit::LocalConfiguration confloc(Test_::test(), "Locations");
  const Locations_ locs(confloc);

  // Extract the user-defined list of variables to interpolate,
  // also from the "StateGenerate" section of the config file, and
  // use this to define a Variables object
  const oops::Variables vars(confgen);

  // Now create a GeoVaLs object from locs and vars
  GeoVaLs_ gval(locs, vars);

  // ...and execute the interpolation
  xx.getValues(locs, vars, gval);

  // Now create another GeoVaLs object that contains the exact
<<<<<<< HEAD
  // analytic solutions.

  GeoVaLs_ ref(gval, locs, confgen);

=======
  // analytic solutions
  GeoVaLs_ ref(gval, locs, confgen);
>>>>>>> 1d60c020

  // Compute the difference between the interpolated and exact values
  gval -= ref;

  // Compute the normalized error
  gval.abs();
  gval /= ref;

  // And check to see if the errors are within specified tolerance
  double interp_tol = Test_::test().getDouble("interp_tolerance");
  BOOST_CHECK_SMALL(gval.norm(), interp_tol);

  // Each MODEL should define an appropriate GeoVaLs print() method that
  // writes information about the GeoVaLs object to the oops::Log::debug()
  // output stream in order to help with debugging in the event that the
  // interpolation test does not pass.  It is helpful if this print()
  // method at least prints out the location and variable where the
  // error is largest.

  oops::Log::debug() << "TestStateInterpolation() Normalized Error: "
                     << std::endl << gval << std::endl;

  // Also write the locations used for the test to the debug output stream
  oops::Log::debug() << "TestStateInterpolation() Locations: "
                     << std::endl << locs << std::endl;
}

// -----------------------------------------------------------------------------

template <typename MODEL> class State : public oops::Test {
 public:
  State() {}
  virtual ~State() {}
 private:
  std::string testid() const {return "test::State<" + MODEL::name() + ">";}

  void register_tests() const {
    boost::unit_test::test_suite * ts = BOOST_TEST_SUITE("interface/State");

    ts->add(BOOST_TEST_CASE(&testStateConstructors<MODEL>));
    ts->add(BOOST_TEST_CASE(&testStateInterpolation<MODEL>));

    boost::unit_test::framework::master_test_suite().add(ts);
  }
};

// -----------------------------------------------------------------------------

}  // namespace test

#endif  // TEST_INTERFACE_STATE_H_<|MERGE_RESOLUTION|>--- conflicted
+++ resolved
@@ -176,15 +176,9 @@
   xx.getValues(locs, vars, gval);
 
   // Now create another GeoVaLs object that contains the exact
-<<<<<<< HEAD
   // analytic solutions.
 
   GeoVaLs_ ref(gval, locs, confgen);
-
-=======
-  // analytic solutions
-  GeoVaLs_ ref(gval, locs, confgen);
->>>>>>> 1d60c020
 
   // Compute the difference between the interpolated and exact values
   gval -= ref;
