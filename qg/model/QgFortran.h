/*
 * (C) Copyright 2009-2016 ECMWF.
 * 
 * This software is licensed under the terms of the Apache Licence Version 2.0
 * which can be obtained at http://www.apache.org/licenses/LICENSE-2.0. 
 * In applying this licence, ECMWF does not waive the privileges and immunities 
 * granted to it by virtue of its status as an intergovernmental organisation nor
 * does it submit to any jurisdiction.
 */

#ifndef QG_MODEL_QGFORTRAN_H_
#define QG_MODEL_QGFORTRAN_H_

// Forward declarations
namespace eckit {
  class Configuration;
}

namespace util {
  class DateTime;
  class Duration;
}

namespace qg {

// Geometry key type
typedef int F90geom;
// Model key type
typedef int F90model;
// Variables key type
typedef int F90vars;
// Locations key type
typedef int F90locs;
// Goms key type
typedef int F90goms;
// Fields key type
typedef int F90flds;
// Trajectory key type
typedef int F90traj;
// Background error covariance key type
typedef int F90bmat;
// Observation vector key type
typedef int F90ovec;
// Obs operator key type
typedef int F90hop;
// Observation data base type
typedef int F90odb;
// Localization matrix
typedef int F90lclz;

/// Interface to Fortran QG model
/*!
 * The core of the QG model is coded in Fortran.
 * Here we define the interfaces to the Fortran code.
 */

extern "C" {
// -----------------------------------------------------------------------------
//  Geometry
// -----------------------------------------------------------------------------
  void qg_geo_setup_f90(F90geom &, const eckit::Configuration * const *);
  void qg_geo_clone_f90(const F90geom &, F90geom &);
  void qg_geo_info_f90(const F90geom &, int &, int &);
  void qg_geo_delete_f90(F90geom &);

// -----------------------------------------------------------------------------
//  Model
// -----------------------------------------------------------------------------
  void qg_setup_f90(const eckit::Configuration * const *, const F90geom &, F90model &);
  void qg_delete_f90(F90model &);

  void qg_prepare_integration_f90(const F90model &, const F90flds &);
  void qg_prepare_integration_tl_f90(const F90model &, const F90flds &);
  void qg_prepare_integration_ad_f90(const F90model &, const F90flds &);

  void qg_propagate_f90(const F90model &, const F90flds &);
  void qg_prop_traj_f90(const F90model &, const F90flds &, F90traj &);
  void qg_propagate_tl_f90(const F90model &, const F90flds &, const F90traj &);
  void qg_propagate_ad_f90(const F90model &, const F90flds &, const F90traj &);

  void qg_wipe_traj_f90(F90traj &);
  void qg_traj_minmaxrms_f90(const F90traj &, double &);

// -----------------------------------------------------------------------------
//  Fields
// -----------------------------------------------------------------------------
  void qg_field_create_f90(F90flds &, const F90geom &, const F90vars *);
  void qg_field_delete_f90(F90flds &);

  void qg_field_copy_f90(const F90flds &, const F90flds &);
  void qg_field_zero_f90(const F90flds &);
  void qg_field_self_add_f90(const F90flds &, const F90flds &);
  void qg_field_self_sub_f90(const F90flds &, const F90flds &);
  void qg_field_self_mul_f90(const F90flds &, const double &);
  void qg_field_axpy_f90(const F90flds &, const double &, const F90flds &);
  void qg_field_dot_prod_f90(const F90flds &, const F90flds &, double &);
  void qg_field_self_schur_f90(const F90flds &, const F90flds &);
  void qg_field_random_f90(const F90flds &);
  void qg_field_dirac_f90(const F90flds &, const eckit::Configuration * const *);

  void qg_field_add_incr_f90(const F90flds &, const F90flds &);
  void qg_field_diff_incr_f90(const F90flds &, const F90flds &, const F90flds &);

  void qg_field_change_resol_f90(const F90flds &, const F90flds &);

  void qg_field_read_file_f90(const F90flds &, const eckit::Configuration * const *,
                              util::DateTime * const *);
  void qg_field_write_file_f90(const F90flds &, const eckit::Configuration * const *,
                               const util::DateTime * const *);

<<<<<<< HEAD
  void qg_field_interp_f90(const F90flds &, const F90locs &, const F90vars &, const F90goms &);
  void qg_field_interp_tl_f90(const F90flds &, const F90locs &, const F90vars &, const F90goms &);
  void qg_field_interp_ad_f90(const F90flds &, const F90locs &, const F90vars &, const F90goms &);
  void qg_field_convert_to_f90(const F90flds &, const int &);
  void qg_field_convert_from_f90(const F90flds &, const int &);
=======
  void qg_field_interp_f90(const F90flds &, const F90locs &, const F90vars *, const F90goms &);
  void qg_field_interp_tl_f90(const F90flds &, const F90locs &, const F90vars *, const F90goms &);
  void qg_field_interp_ad_f90(const F90flds &, const F90locs &, const F90vars *, const F90goms &);
>>>>>>> 12e15712

  void qg_field_gpnorm_f90(const F90flds &, const int &, double &);
  void qg_field_sizes_f90(const F90flds &, int &, int &, int &, int &);
  void qg_field_rms_f90(const F90flds &, double &);

// -----------------------------------------------------------------------------
//  Background error
// -----------------------------------------------------------------------------
  void qg_b_setup_f90(F90bmat &, const eckit::Configuration * const *, const F90geom &);
  void qg_b_delete_f90(F90bmat &);

  void qg_b_linearize_f90(const F90bmat &, const eckit::Configuration * const *);

  void qg_b_mult_f90(const F90bmat &, const F90flds &, const F90flds &);
  void qg_b_invmult_f90(const F90bmat &, const F90flds &, const F90flds &);

  void qg_b_randomize_f90(const F90bmat &, const F90flds &);

// -----------------------------------------------------------------------------
//  Localization matrix
// -----------------------------------------------------------------------------
  void qg_localization_setup_f90(F90lclz &, const eckit::Configuration * const *,
                                 const F90geom &);
  void qg_localization_delete_f90(F90lclz &);
  void qg_localization_mult_f90(const F90lclz &, const F90flds &);

// -----------------------------------------------------------------------------
//  Locations
// -----------------------------------------------------------------------------
  void qg_loc_delete_f90(F90locs &);
  void qg_loc_nobs_f90(const F90locs &, int &);

// -----------------------------------------------------------------------------
//  Local Values (GOM)
// -----------------------------------------------------------------------------
  void qg_gom_create_f90(F90goms &);
  void qg_gom_delete_f90(F90goms &);
  void qg_gom_zero_f90(const F90goms &);
  void qg_gom_random_f90(const F90goms &);
  void qg_gom_mult_f90(const F90goms &, const double &);
  void qg_gom_dotprod_f90(const F90goms &, const F90goms &, double &);
  void qg_gom_minmaxavg_f90(const F90goms &, int &, double &, double &, double &);
  void qg_gom_read_file_f90(const F90goms &, const eckit::Configuration * const *);
  void qg_gom_write_file_f90(const F90goms &, const eckit::Configuration * const *);

// -----------------------------------------------------------------------------
//  Streamfunction observations
// -----------------------------------------------------------------------------
  void qg_stream_setup_f90(F90hop &, const eckit::Configuration * const *);
  void qg_stream_delete_f90(F90hop &);

  void qg_stream_equiv_f90(const F90goms &, const F90ovec &, const double &);
  void qg_stream_equiv_tl_f90(const F90goms &, const F90ovec &, const double &);
  void qg_stream_equiv_ad_f90(const F90goms &, const F90ovec &, double &);

// -----------------------------------------------------------------------------
//  Wind observations
// -----------------------------------------------------------------------------
  void qg_wind_setup_f90(F90hop &, const eckit::Configuration * const *);
  void qg_wind_delete_f90(F90hop &);

  void qg_wind_equiv_f90(const F90goms &, F90ovec &, const double &);
  void qg_wind_equiv_tl_f90(const F90goms &, const F90ovec &, const double &);
  void qg_wind_equiv_ad_f90(const F90goms &, const F90ovec &, double &);

// -----------------------------------------------------------------------------
//  Wind speed observations
// -----------------------------------------------------------------------------
  void qg_wspeed_setup_f90(F90hop &, const eckit::Configuration * const *);
  void qg_wspeed_delete_f90(F90hop &);

  void qg_wspeed_eqv_f90(const F90goms &, const F90ovec &, const double &);
  void qg_wspeed_equiv_tl_f90(const F90goms &, const F90ovec &, const F90goms &, const double &);
  void qg_wspeed_equiv_ad_f90(const F90goms &, const F90ovec &, const F90goms &, double &);

  void qg_wspeed_gettraj_f90(const F90hop &, const int &, const int *, F90goms &);
  void qg_wspeed_settraj_f90(const F90goms &, const F90goms &);

// -----------------------------------------------------------------------------
//  Observation Vectors
// -----------------------------------------------------------------------------
  void qg_obsvec_setup_f90(F90ovec &, const int &, const int &);
  void qg_obsvec_clone_f90(const F90ovec &, F90ovec &);
  void qg_obsvec_delete_f90(F90ovec &);

  void qg_obsvec_assign_f90(const F90ovec &, const F90ovec &);
  void qg_obsvec_zero_f90(const F90ovec &);
  void qg_obsvec_mul_scal_f90(const F90ovec &, const double &);
  void qg_obsvec_add_f90(const F90ovec &, const F90ovec &);
  void qg_obsvec_sub_f90(const F90ovec &, const F90ovec &);
  void qg_obsvec_mul_f90(const F90ovec &, const F90ovec &);
  void qg_obsvec_div_f90(const F90ovec &, const F90ovec &);
  void qg_obsvec_axpy_f90(const F90ovec &, const double &, const F90ovec &);
  void qg_obsvec_invert_f90(const F90ovec &);
  void qg_obsvec_random_f90(const F90ovec &);
  void qg_obsvec_dotprod_f90(const F90ovec &, const F90ovec &, double &);
  void qg_obsvec_minmaxavg_f90(const F90ovec &, double &, double &, double &);
  void qg_obsvec_nobs_f90(const F90ovec &, int &);

// -----------------------------------------------------------------------------
//  Observation Handler
// -----------------------------------------------------------------------------
  void qg_obsdb_setup_f90(F90odb &, const eckit::Configuration * const *);
  void qg_obsdb_delete_f90(F90odb &);
  void qg_obsdb_get_f90(const F90odb &, const int &, const char *,
                        const int &, const char *, const F90ovec &);
  void qg_obsdb_put_f90(const F90odb &, const int &, const char *,
                        const int &, const char *, const F90ovec &);
  void qg_obsdb_locations_f90(const F90odb &, const int &, const char *,
                              const util::DateTime * const *, const util::DateTime * const *,
                              F90locs &);
  void qg_obsdb_getgom_f90(const F90odb &, const int &, const char *, const F90vars *,
                           const util::DateTime * const *, const util::DateTime * const *,
                           F90goms &);
  void qg_obsdb_generate_f90(const F90odb &, const int &, const char *,
                             const eckit::Configuration * const *, const util::DateTime * const *,
                             const util::Duration * const *, const int &, int &);
  void qg_obsdb_nobs_f90(const F90odb &, const int &, const char *, int &);
  void qg_obsoper_inputs_f90(const F90hop &, F90vars *);
}

// -----------------------------------------------------------------------------

}  // namespace qg
#endif  // QG_MODEL_QGFORTRAN_H_<|MERGE_RESOLUTION|>--- conflicted
+++ resolved
@@ -108,17 +108,11 @@
   void qg_field_write_file_f90(const F90flds &, const eckit::Configuration * const *,
                                const util::DateTime * const *);
 
-<<<<<<< HEAD
-  void qg_field_interp_f90(const F90flds &, const F90locs &, const F90vars &, const F90goms &);
-  void qg_field_interp_tl_f90(const F90flds &, const F90locs &, const F90vars &, const F90goms &);
-  void qg_field_interp_ad_f90(const F90flds &, const F90locs &, const F90vars &, const F90goms &);
-  void qg_field_convert_to_f90(const F90flds &, const int &);
-  void qg_field_convert_from_f90(const F90flds &, const int &);
-=======
   void qg_field_interp_f90(const F90flds &, const F90locs &, const F90vars *, const F90goms &);
   void qg_field_interp_tl_f90(const F90flds &, const F90locs &, const F90vars *, const F90goms &);
   void qg_field_interp_ad_f90(const F90flds &, const F90locs &, const F90vars *, const F90goms &);
->>>>>>> 12e15712
+  void qg_field_convert_to_f90(const F90flds &, const int &);
+  void qg_field_convert_from_f90(const F90flds &, const int &);
 
   void qg_field_gpnorm_f90(const F90flds &, const int &, double &);
   void qg_field_sizes_f90(const F90flds &, int &, int &, int &, int &);
