--- conflicted
+++ resolved
@@ -14,11 +14,9 @@
 #include <string>
 
 #include "eckit/config/LocalConfiguration.h"
-<<<<<<< HEAD
-=======
+
 #include "oops/base/Variables.h"
-#include "util/Logger.h"
->>>>>>> 12e15712
+#include "oops/generic/UnstructuredGrid.h"
 #include "model/GomQG.h"
 #include "model/LocationsQG.h"
 #include "model/ModelBias.h"
@@ -26,16 +24,10 @@
 #include "model/GeometryQG.h"
 #include "model/IncrementQG.h"
 #include "model/ModelQG.h"
-<<<<<<< HEAD
 #include "model/VariablesQG.h"
-#include "oops/generic/UnstructuredGrid.h"
-=======
->>>>>>> 12e15712
 #include "util/DateTime.h"
 #include "util/Duration.h"
 #include "util/Logger.h"
-
-using oops::Log;
 
 namespace qg {
 
@@ -46,7 +38,7 @@
                  const util::DateTime & vt)
   : fields_(new FieldsQG(resol, vars, vt)), stash_()
 {
-  Log::trace() << "StateQG::StateQG created." << std::endl;
+  oops::Log::trace() << "StateQG::StateQG created." << std::endl;
 }
 // -----------------------------------------------------------------------------
 StateQG::StateQG(const GeometryQG & resol, const eckit::Configuration & file)
@@ -59,25 +51,25 @@
   fields_->read(file);
 
   ASSERT(fields_);
-  Log::trace() << "StateQG::StateQG created and read in." << std::endl;
+  oops::Log::trace() << "StateQG::StateQG created and read in." << std::endl;
 }
 // -----------------------------------------------------------------------------
 StateQG::StateQG(const GeometryQG & resol, const StateQG & other)
   : fields_(new FieldsQG(*other.fields_, resol)), stash_()
 {
   ASSERT(fields_);
-  Log::trace() << "StateQG::StateQG created by interpolation." << std::endl;
+  oops::Log::trace() << "StateQG::StateQG created by interpolation." << std::endl;
 }
 // -----------------------------------------------------------------------------
 StateQG::StateQG(const StateQG & other)
   : fields_(new FieldsQG(*other.fields_)), stash_()
 {
   ASSERT(fields_);
-  Log::trace() << "StateQG::StateQG copied." << std::endl;
+  oops::Log::trace() << "StateQG::StateQG copied." << std::endl;
 }
 // -----------------------------------------------------------------------------
 StateQG::~StateQG() {
-  Log::trace() << "StateQG::StateQG destructed." << std::endl;
+  oops::Log::trace() << "StateQG::StateQG destructed." << std::endl;
 }
 // -----------------------------------------------------------------------------
 void StateQG::activateModel() {
@@ -88,7 +80,7 @@
   swap(fields_, stash_);
   ASSERT(fields_);
   ASSERT(stash_);
-  Log::trace() << "StateQG activated for Model" << std::endl;
+  oops::Log::trace() << "StateQG activated for Model" << std::endl;
 }
 // -----------------------------------------------------------------------------
 void StateQG::deactivateModel() {
@@ -97,7 +89,7 @@
   stash_.reset();
   ASSERT(fields_);
   ASSERT(!stash_);
-  Log::trace() << "StateQG deactivated for Model" << std::endl;
+  oops::Log::trace() << "StateQG deactivated for Model" << std::endl;
 }
 // -----------------------------------------------------------------------------
 /// Basic operators
@@ -119,7 +111,7 @@
 // -----------------------------------------------------------------------------
 void StateQG::changeResolution(const StateQG & other) {
   fields_->changeResolution(*other.fields_);
-  Log::trace() << "StateQG interpolated" << std::endl;
+  oops::Log::trace() << "StateQG interpolated" << std::endl;
 }
 // -----------------------------------------------------------------------------
 /// Interactions with Increments
