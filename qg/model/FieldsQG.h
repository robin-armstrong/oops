--- conflicted
+++ resolved
@@ -74,12 +74,8 @@
   void add(const FieldsQG &);
   void diff(const FieldsQG &, const FieldsQG &);
 
-<<<<<<< HEAD
-// Convert to/from unstructured grid
-=======
 // Define and convert to/from unstructured grid
   void define(oops::UnstructuredGrid &) const;
->>>>>>> f47c4736
   void convert_to(oops::UnstructuredGrid &) const;
   void convert_from(const oops::UnstructuredGrid &);
 
