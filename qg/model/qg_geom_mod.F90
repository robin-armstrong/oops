--- conflicted
+++ resolved
@@ -26,15 +26,9 @@
 type :: qg_geom
   integer :: nx
   integer :: ny
-<<<<<<< HEAD
-  real(kind=kind_real),allocatable :: lats(:)
-  real(kind=kind_real),allocatable :: lons(:)
-  real(kind=kind_real),allocatable :: areas(:,:)
-=======
   real(kind=kind_real),allocatable :: lat(:)
   real(kind=kind_real),allocatable :: lon(:)
   real(kind=kind_real),allocatable :: area(:,:)
->>>>>>> f47c4736
   integer,allocatable :: iproc(:,:)
 end type qg_geom
 
@@ -71,30 +65,15 @@
 self%nx = config_get_int(c_conf, "nx")
 self%ny = config_get_int(c_conf, "ny")
 
-<<<<<<< HEAD
-allocate(self%lons(self%nx))
-allocate(self%lats(self%ny))
-allocate(self%areas(self%nx,self%ny))
-=======
 allocate(self%lon(self%nx))
 allocate(self%lat(self%ny))
 allocate(self%area(self%nx,self%ny))
->>>>>>> f47c4736
 allocate(self%iproc(self%nx,self%ny))
 
 dx = 2.0 * pi / real(self%nx,kind=kind_real);
 dytot = 2.0 * pi * real(self%ny,kind=kind_real) / real(self%nx,kind=kind_real);
 dy = dytot / real(self%ny,kind=kind_real);
 do ix=1,self%nx
-<<<<<<< HEAD
-   self%lons(ix) = -pi+(real(ix,kind=kind_real)-0.5)*dx
-end do
-do iy=1,self%ny
-   self%lats(iy) = -0.5*dytot+(real(iy,kind=kind_real)-0.5)*dy;
-end do
-do iy=1,self%ny
-   self%areas(:,iy) = 6.371e6**2*cos(self%lats(iy))*dx*dy
-=======
    self%lon(ix) = -pi+(real(ix,kind=kind_real)-0.5)*dx
 end do
 do iy=1,self%ny
@@ -102,7 +81,6 @@
 end do
 do iy=1,self%ny
    self%area(:,iy) = 6.371e6**2*cos(self%lat(iy))*dx*dy
->>>>>>> f47c4736
 end do
 
 ! Artificial grid distribution for tests
@@ -135,15 +113,6 @@
 call qg_geom_registry%get(c_key_self , self )
 other%nx = self%nx
 other%ny = self%ny
-<<<<<<< HEAD
-allocate(other%lons(other%nx))
-allocate(other%lats(other%ny))
-allocate(other%areas(other%nx,other%ny))
-allocate(other%iproc(other%nx,other%ny))
-other%lons = self%lons
-other%lats = self%lats
-other%areas = self%areas
-=======
 allocate(other%lon(other%nx))
 allocate(other%lat(other%ny))
 allocate(other%area(other%nx,other%ny))
@@ -151,7 +120,6 @@
 other%lon = self%lon
 other%lat = self%lat
 other%area = self%area
->>>>>>> f47c4736
 other%iproc = self%iproc
 
 end subroutine c_qg_geo_clone
