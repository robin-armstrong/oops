--- conflicted
+++ resolved
@@ -14,10 +14,6 @@
 use qg_constants
 use config_mod
 use kinds
-<<<<<<< HEAD
-=======
-!use fckit_mpi_module, only: fckit_mpi_comm
->>>>>>> 37182df4
 
 implicit none
 private
@@ -90,23 +86,6 @@
    self%lat(iy) = lat_south+real(iy-1,kind=kind_real)/real(self%ny-1,kind=kind_real)*(lat_north-lat_south)
 end do
 
-<<<<<<< HEAD
-=======
-! Define area
-do iy=1,self%ny
-   self%area(:,iy) = 2.0*pi*req**2*(sin((self%lat(iy)+0.5_kind_real*dy))-sin((self%lat(iy)-0.5_kind_real*dy))) &
-            & /real(self%nx,kind=kind_real)
-end do
-
-! Define processor
-!nproc = f_comm%size()
-!myproc = 1
-!do ix=1,self%nx
-!   self%myproc(ix,:) = myproc
-!   if (ix>myproc*self%nx/nproc) myproc = myproc+1
-!end do
-
->>>>>>> 37182df4
 ! Convert longitude/latitude to degrees
 self%lon = self%lon*180_kind_real/pi
 self%lat = self%lat*180_kind_real/pi
