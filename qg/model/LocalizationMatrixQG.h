/*
 * (C) Copyright 2009-2016 ECMWF.
 * 
 * This software is licensed under the terms of the Apache Licence Version 2.0
 * which can be obtained at http://www.apache.org/licenses/LICENSE-2.0. 
 * In applying this licence, ECMWF does not waive the privileges and immunities 
 * granted to it by virtue of its status as an intergovernmental organisation nor
 * does it submit to any jurisdiction.
 */

#ifndef QG_MODEL_LOCALIZATIONMATRIXQG_H_
#define QG_MODEL_LOCALIZATIONMATRIXQG_H_

#include <ostream>
#include <string>

#include "model/GeometryQG.h"
#include "eckit/config/Configuration.h"
#include "oops/interface/LocalizationBase.h"
#include "util/ObjectCounter.h"

#include "model/QgFortran.h"
<<<<<<< HEAD
#include "model/Qgtraits.h"
=======
#include "model/QgTraits.h"
>>>>>>> 2bcf5ca0

// Forward declarations
namespace qg {
  class GeometryQG;
  class IncrementQG;

/// Localization matrix for QG model.

// -----------------------------------------------------------------------------
class LocalizationMatrixQG: public oops::LocalizationBase<QgTraits>,
                            private util::ObjectCounter<LocalizationMatrixQG> {
 public:
  static const std::string classname() {return "qg::LocalizationMatrixQG";}

  LocalizationMatrixQG(const GeometryQG &, const eckit::Configuration &);
  ~LocalizationMatrixQG();

  void multiply(IncrementQG &) const;

 private:
  void print(std::ostream &) const;
  F90lclz keyLocal_;
};
// -----------------------------------------------------------------------------

}  // namespace qg

#endif  // QG_MODEL_LOCALIZATIONMATRIXQG_H_<|MERGE_RESOLUTION|>--- conflicted
+++ resolved
@@ -20,11 +20,7 @@
 #include "util/ObjectCounter.h"
 
 #include "model/QgFortran.h"
-<<<<<<< HEAD
-#include "model/Qgtraits.h"
-=======
 #include "model/QgTraits.h"
->>>>>>> 2bcf5ca0
 
 // Forward declarations
 namespace qg {
