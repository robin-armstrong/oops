--- conflicted
+++ resolved
@@ -90,12 +90,8 @@
   util::DateTime & validTime() {return fields_->time();}
   void updateTime(const util::Duration & dt) {fields_->time() += dt;}
 
-<<<<<<< HEAD
-/// Convert to/from unstructured grid
-=======
 /// Define and convert to/from unstructured grid
   void define(oops::UnstructuredGrid &) const;
->>>>>>> f47c4736
   void convert_to(oops::UnstructuredGrid &) const;
   void convert_from(const oops::UnstructuredGrid &);
 
